--- conflicted
+++ resolved
@@ -748,8 +748,6 @@
 }
 #endif
 
-<<<<<<< HEAD
-=======
 // Check if we can create the pack pairs for mem_ref:
 // If required, enforce strict alignment requirements of hardware.
 // Else, only enforce alignment within a memory slice, so that there cannot be any
@@ -841,7 +839,6 @@
 }
 
 //------------------------------find_align_to_ref---------------------------
->>>>>>> 7277bb19
 // Find a memory reference to align the loop induction variable to.
 // Looks first at stores then at loads, looking for a memory reference
 // with the largest number of references similar to it.
@@ -1362,8 +1359,6 @@
   return independent_path(shallow, deep);
 }
 
-<<<<<<< HEAD
-=======
 //------------------------------find_dependence---------------------
 // Is any s1 in p dependent on any s2 in p? Yes: return such a s2. No: return nullptr.
 // We could query independent(s1, s2) for all pairs, but that results
@@ -1403,7 +1398,6 @@
 }
 
 //--------------------------have_similar_inputs-----------------------
->>>>>>> 7277bb19
 // For a node pair (s1, s2) which is isomorphic and independent,
 // do s1 and s2 have similar input edges?
 bool SuperWord::have_similar_inputs(Node* s1, Node* s2) {
@@ -2293,8 +2287,6 @@
   return true;
 }
 
-<<<<<<< HEAD
-=======
 #ifdef ASSERT
 void SuperWord::verify_packs() {
   for (int i = 0; i < _packset.length(); i++) {
@@ -2319,7 +2311,6 @@
 #endif
 
 //------------------------------schedule---------------------------
->>>>>>> 7277bb19
 // Adjust the memory graph for the packed operations
 void SuperWord::schedule() {
 
