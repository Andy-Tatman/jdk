/*
 * Copyright (c) 1997, 2023, Oracle and/or its affiliates. All rights reserved.
 * DO NOT ALTER OR REMOVE COPYRIGHT NOTICES OR THIS FILE HEADER.
 *
 * This code is free software; you can redistribute it and/or modify it
 * under the terms of the GNU General Public License version 2 only, as
 * published by the Free Software Foundation.
 *
 * This code is distributed in the hope that it will be useful, but WITHOUT
 * ANY WARRANTY; without even the implied warranty of MERCHANTABILITY or
 * FITNESS FOR A PARTICULAR PURPOSE.  See the GNU General Public License
 * version 2 for more details (a copy is included in the LICENSE file that
 * accompanied this code).
 *
 * You should have received a copy of the GNU General Public License version
 * 2 along with this work; if not, write to the Free Software Foundation,
 * Inc., 51 Franklin St, Fifth Floor, Boston, MA 02110-1301 USA.
 *
 * Please contact Oracle, 500 Oracle Parkway, Redwood Shores, CA 94065 USA
 * or visit www.oracle.com if you need additional information or have any
 * questions.
 *
 */

#include "precompiled.hpp"
#include "cds/cds_globals.hpp"
#include "cds/filemap.hpp"
#include "classfile/classLoader.hpp"
#include "classfile/javaAssertions.hpp"
#include "classfile/moduleEntry.hpp"
#include "classfile/stringTable.hpp"
#include "classfile/symbolTable.hpp"
#include "compiler/compilerDefinitions.hpp"
#include "gc/shared/gcArguments.hpp"
#include "gc/shared/gcConfig.hpp"
#include "gc/shared/stringdedup/stringDedup.hpp"
#include "gc/shared/tlab_globals.hpp"
#include "jvm.h"
#include "logging/log.hpp"
#include "logging/logConfiguration.hpp"
#include "logging/logStream.hpp"
#include "logging/logTag.hpp"
#include "memory/allocation.inline.hpp"
#include "oops/instanceKlass.hpp"
#include "oops/oop.inline.hpp"
#include "prims/agentList.hpp"
#include "prims/jvmtiExport.hpp"
#include "runtime/arguments.hpp"
#include "runtime/flags/jvmFlag.hpp"
#include "runtime/flags/jvmFlagAccess.hpp"
#include "runtime/flags/jvmFlagLimit.hpp"
#include "runtime/globals_extension.hpp"
#include "runtime/java.hpp"
#include "runtime/os.hpp"
#include "runtime/safepoint.hpp"
#include "runtime/safepointMechanism.hpp"
#include "runtime/synchronizer.hpp"
#include "runtime/vm_version.hpp"
#include "services/management.hpp"
#include "services/nmtCommon.hpp"
#include "utilities/align.hpp"
#include "utilities/debug.hpp"
#include "utilities/defaultStream.hpp"
#include "utilities/macros.hpp"
#include "utilities/parseInteger.hpp"
#include "utilities/powerOfTwo.hpp"
#include "utilities/stringUtils.hpp"
#if INCLUDE_JFR
#include "jfr/jfr.hpp"
#endif

#include <limits>

static const char _default_java_launcher[] = "generic";

#define DEFAULT_JAVA_LAUNCHER _default_java_launcher

char*  Arguments::_jvm_flags_file               = nullptr;
char** Arguments::_jvm_flags_array              = nullptr;
int    Arguments::_num_jvm_flags                = 0;
char** Arguments::_jvm_args_array               = nullptr;
int    Arguments::_num_jvm_args                 = 0;
char*  Arguments::_java_command                 = nullptr;
SystemProperty* Arguments::_system_properties   = nullptr;
size_t Arguments::_conservative_max_heap_alignment = 0;
Arguments::Mode Arguments::_mode                = _mixed;
bool   Arguments::_java_compiler                = false;
bool   Arguments::_xdebug_mode                  = false;
const char*  Arguments::_java_vendor_url_bug    = nullptr;
const char*  Arguments::_sun_java_launcher      = DEFAULT_JAVA_LAUNCHER;
bool   Arguments::_sun_java_launcher_is_altjvm  = false;

// These parameters are reset in method parse_vm_init_args()
bool   Arguments::_AlwaysCompileLoopMethods     = AlwaysCompileLoopMethods;
bool   Arguments::_UseOnStackReplacement        = UseOnStackReplacement;
bool   Arguments::_BackgroundCompilation        = BackgroundCompilation;
bool   Arguments::_ClipInlining                 = ClipInlining;
size_t Arguments::_default_SharedBaseAddress    = SharedBaseAddress;

bool   Arguments::_enable_preview               = false;

char*  Arguments::_default_shared_archive_path  = nullptr;
char*  Arguments::SharedArchivePath             = nullptr;
char*  Arguments::SharedDynamicArchivePath      = nullptr;

LegacyGCLogging Arguments::_legacyGCLogging     = { 0, 0 };

// These are not set by the JDK's built-in launchers, but they can be set by
// programs that embed the JVM using JNI_CreateJavaVM. See comments around
// JavaVMOption in jni.h.
abort_hook_t     Arguments::_abort_hook         = nullptr;
exit_hook_t      Arguments::_exit_hook          = nullptr;
vfprintf_hook_t  Arguments::_vfprintf_hook      = nullptr;


SystemProperty *Arguments::_sun_boot_library_path = nullptr;
SystemProperty *Arguments::_java_library_path = nullptr;
SystemProperty *Arguments::_java_home = nullptr;
SystemProperty *Arguments::_java_class_path = nullptr;
SystemProperty *Arguments::_jdk_boot_class_path_append = nullptr;
SystemProperty *Arguments::_vm_info = nullptr;

GrowableArray<ModulePatchPath*> *Arguments::_patch_mod_prefix = nullptr;
PathString *Arguments::_boot_class_path = nullptr;
bool Arguments::_has_jimage = false;

char* Arguments::_ext_dirs = nullptr;

// True if -Xshare:auto option was specified.
static bool xshare_auto_cmd_line = false;

bool PathString::set_value(const char *value, AllocFailType alloc_failmode) {
  char* new_value = AllocateHeap(strlen(value)+1, mtArguments, alloc_failmode);
  if (new_value == nullptr) {
    assert(alloc_failmode == AllocFailStrategy::RETURN_NULL, "must be");
    return false;
  }
  if (_value != nullptr) {
    FreeHeap(_value);
  }
  _value = new_value;
  strcpy(_value, value);
  return true;
}

void PathString::append_value(const char *value) {
  char *sp;
  size_t len = 0;
  if (value != nullptr) {
    len = strlen(value);
    if (_value != nullptr) {
      len += strlen(_value);
    }
    sp = AllocateHeap(len+2, mtArguments);
    assert(sp != nullptr, "Unable to allocate space for new append path value");
    if (sp != nullptr) {
      if (_value != nullptr) {
        strcpy(sp, _value);
        strcat(sp, os::path_separator());
        strcat(sp, value);
        FreeHeap(_value);
      } else {
        strcpy(sp, value);
      }
      _value = sp;
    }
  }
}

PathString::PathString(const char* value) {
  if (value == nullptr) {
    _value = nullptr;
  } else {
    _value = AllocateHeap(strlen(value)+1, mtArguments);
    strcpy(_value, value);
  }
}

PathString::~PathString() {
  if (_value != nullptr) {
    FreeHeap(_value);
    _value = nullptr;
  }
}

ModulePatchPath::ModulePatchPath(const char* module_name, const char* path) {
  assert(module_name != nullptr && path != nullptr, "Invalid module name or path value");
  size_t len = strlen(module_name) + 1;
  _module_name = AllocateHeap(len, mtInternal);
  strncpy(_module_name, module_name, len); // copy the trailing null
  _path =  new PathString(path);
}

ModulePatchPath::~ModulePatchPath() {
  if (_module_name != nullptr) {
    FreeHeap(_module_name);
    _module_name = nullptr;
  }
  if (_path != nullptr) {
    delete _path;
    _path = nullptr;
  }
}

SystemProperty::SystemProperty(const char* key, const char* value, bool writeable, bool internal) : PathString(value) {
  if (key == nullptr) {
    _key = nullptr;
  } else {
    _key = AllocateHeap(strlen(key)+1, mtArguments);
    strcpy(_key, key);
  }
  _next = nullptr;
  _internal = internal;
  _writeable = writeable;
}

// Check if head of 'option' matches 'name', and sets 'tail' to the remaining
// part of the option string.
static bool match_option(const JavaVMOption *option, const char* name,
                         const char** tail) {
  size_t len = strlen(name);
  if (strncmp(option->optionString, name, len) == 0) {
    *tail = option->optionString + len;
    return true;
  } else {
    return false;
  }
}

// Check if 'option' matches 'name'. No "tail" is allowed.
static bool match_option(const JavaVMOption *option, const char* name) {
  const char* tail = nullptr;
  bool result = match_option(option, name, &tail);
  if (tail != nullptr && *tail == '\0') {
    return result;
  } else {
    return false;
  }
}

// Return true if any of the strings in null-terminated array 'names' matches.
// If tail_allowed is true, then the tail must begin with a colon; otherwise,
// the option must match exactly.
static bool match_option(const JavaVMOption* option, const char** names, const char** tail,
  bool tail_allowed) {
  for (/* empty */; *names != nullptr; ++names) {
  if (match_option(option, *names, tail)) {
      if (**tail == '\0' || (tail_allowed && **tail == ':')) {
        return true;
      }
    }
  }
  return false;
}

#if INCLUDE_JFR
static bool _has_jfr_option = false;  // is using JFR

// return true on failure
static bool match_jfr_option(const JavaVMOption** option) {
  assert((*option)->optionString != nullptr, "invariant");
  char* tail = nullptr;
  if (match_option(*option, "-XX:StartFlightRecording", (const char**)&tail)) {
    _has_jfr_option = true;
    return Jfr::on_start_flight_recording_option(option, tail);
  } else if (match_option(*option, "-XX:FlightRecorderOptions", (const char**)&tail)) {
    _has_jfr_option = true;
    return Jfr::on_flight_recorder_option(option, tail);
  }
  return false;
}

bool Arguments::has_jfr_option() {
  return _has_jfr_option;
}
#endif

static void logOption(const char* opt) {
  if (PrintVMOptions) {
    jio_fprintf(defaultStream::output_stream(), "VM option '%s'\n", opt);
  }
}

bool needs_module_property_warning = false;

#define MODULE_PROPERTY_PREFIX "jdk.module."
#define MODULE_PROPERTY_PREFIX_LEN 11
#define ADDEXPORTS "addexports"
#define ADDEXPORTS_LEN 10
#define ADDREADS "addreads"
#define ADDREADS_LEN 8
#define ADDOPENS "addopens"
#define ADDOPENS_LEN 8
#define PATCH "patch"
#define PATCH_LEN 5
#define ADDMODS "addmods"
#define ADDMODS_LEN 7
#define LIMITMODS "limitmods"
#define LIMITMODS_LEN 9
#define PATH "path"
#define PATH_LEN 4
#define UPGRADE_PATH "upgrade.path"
#define UPGRADE_PATH_LEN 12
#define ENABLE_NATIVE_ACCESS "enable.native.access"
#define ENABLE_NATIVE_ACCESS_LEN 20

<<<<<<< HEAD
=======
void Arguments::add_init_library(const char* name, const char* options) {
  _libraryList.add(new AgentLibrary(name, options, false, nullptr));
}

void Arguments::add_init_agent(const char* name, const char* options, bool absolute_path) {
  _agentList.add(new AgentLibrary(name, options, absolute_path, nullptr));
}

void Arguments::add_instrument_agent(const char* name, const char* options, bool absolute_path) {
  _agentList.add(new AgentLibrary(name, options, absolute_path, nullptr, true));
}

// Late-binding agents not started via arguments
void Arguments::add_loaded_agent(AgentLibrary *agentLib) {
  _agentList.add(agentLib);
}
>>>>>>> 83cf28f9

// Return TRUE if option matches 'property', or 'property=', or 'property.'.
static bool matches_property_suffix(const char* option, const char* property, size_t len) {
  return ((strncmp(option, property, len) == 0) &&
          (option[len] == '=' || option[len] == '.' || option[len] == '\0'));
}

// Return true if property starts with "jdk.module." and its ensuing chars match
// any of the reserved module properties.
// property should be passed without the leading "-D".
bool Arguments::is_internal_module_property(const char* property) {
  assert((strncmp(property, "-D", 2) != 0), "Unexpected leading -D");
  if  (strncmp(property, MODULE_PROPERTY_PREFIX, MODULE_PROPERTY_PREFIX_LEN) == 0) {
    const char* property_suffix = property + MODULE_PROPERTY_PREFIX_LEN;
    if (matches_property_suffix(property_suffix, ADDEXPORTS, ADDEXPORTS_LEN) ||
        matches_property_suffix(property_suffix, ADDREADS, ADDREADS_LEN) ||
        matches_property_suffix(property_suffix, ADDOPENS, ADDOPENS_LEN) ||
        matches_property_suffix(property_suffix, PATCH, PATCH_LEN) ||
        matches_property_suffix(property_suffix, ADDMODS, ADDMODS_LEN) ||
        matches_property_suffix(property_suffix, LIMITMODS, LIMITMODS_LEN) ||
        matches_property_suffix(property_suffix, PATH, PATH_LEN) ||
        matches_property_suffix(property_suffix, UPGRADE_PATH, UPGRADE_PATH_LEN) ||
        matches_property_suffix(property_suffix, ENABLE_NATIVE_ACCESS, ENABLE_NATIVE_ACCESS_LEN)) {
      return true;
    }
  }
  return false;
}

// Process java launcher properties.
void Arguments::process_sun_java_launcher_properties(JavaVMInitArgs* args) {
  // See if sun.java.launcher or sun.java.launcher.is_altjvm is defined.
  // Must do this before setting up other system properties,
  // as some of them may depend on launcher type.
  for (int index = 0; index < args->nOptions; index++) {
    const JavaVMOption* option = args->options + index;
    const char* tail;

    if (match_option(option, "-Dsun.java.launcher=", &tail)) {
      process_java_launcher_argument(tail, option->extraInfo);
      continue;
    }
    if (match_option(option, "-Dsun.java.launcher.is_altjvm=", &tail)) {
      if (strcmp(tail, "true") == 0) {
        _sun_java_launcher_is_altjvm = true;
      }
      continue;
    }
  }
}

// Initialize system properties key and value.
void Arguments::init_system_properties() {

  // Set up _boot_class_path which is not a property but
  // relies heavily on argument processing and the jdk.boot.class.path.append
  // property. It is used to store the underlying boot class path.
  _boot_class_path = new PathString(nullptr);

  PropertyList_add(&_system_properties, new SystemProperty("java.vm.specification.name",
                                                           "Java Virtual Machine Specification",  false));
  PropertyList_add(&_system_properties, new SystemProperty("java.vm.version", VM_Version::vm_release(),  false));
  PropertyList_add(&_system_properties, new SystemProperty("java.vm.name", VM_Version::vm_name(),  false));
  PropertyList_add(&_system_properties, new SystemProperty("jdk.debug", VM_Version::jdk_debug_level(),  false));

  // Initialize the vm.info now, but it will need updating after argument parsing.
  _vm_info = new SystemProperty("java.vm.info", VM_Version::vm_info_string(), true);

  // Following are JVMTI agent writable properties.
  // Properties values are set to nullptr and they are
  // os specific they are initialized in os::init_system_properties_values().
  _sun_boot_library_path = new SystemProperty("sun.boot.library.path", nullptr,  true);
  _java_library_path = new SystemProperty("java.library.path", nullptr,  true);
  _java_home =  new SystemProperty("java.home", nullptr,  true);
  _java_class_path = new SystemProperty("java.class.path", "",  true);
  // jdk.boot.class.path.append is a non-writeable, internal property.
  // It can only be set by either:
  //    - -Xbootclasspath/a:
  //    - AddToBootstrapClassLoaderSearch during JVMTI OnLoad phase
  _jdk_boot_class_path_append = new SystemProperty("jdk.boot.class.path.append", nullptr, false, true);

  // Add to System Property list.
  PropertyList_add(&_system_properties, _sun_boot_library_path);
  PropertyList_add(&_system_properties, _java_library_path);
  PropertyList_add(&_system_properties, _java_home);
  PropertyList_add(&_system_properties, _java_class_path);
  PropertyList_add(&_system_properties, _jdk_boot_class_path_append);
  PropertyList_add(&_system_properties, _vm_info);

  // Set OS specific system properties values
  os::init_system_properties_values();
}

// Update/Initialize System properties after JDK version number is known
void Arguments::init_version_specific_system_properties() {
  enum { bufsz = 16 };
  char buffer[bufsz];
  const char* spec_vendor = "Oracle Corporation";
  uint32_t spec_version = JDK_Version::current().major_version();

  jio_snprintf(buffer, bufsz, UINT32_FORMAT, spec_version);

  PropertyList_add(&_system_properties,
      new SystemProperty("java.vm.specification.vendor",  spec_vendor, false));
  PropertyList_add(&_system_properties,
      new SystemProperty("java.vm.specification.version", buffer, false));
  PropertyList_add(&_system_properties,
      new SystemProperty("java.vm.vendor", VM_Version::vm_vendor(),  false));
}

/*
 *  -XX argument processing:
 *
 *  -XX arguments are defined in several places, such as:
 *      globals.hpp, globals_<cpu>.hpp, globals_<os>.hpp, <compiler>_globals.hpp, or <gc>_globals.hpp.
 *  -XX arguments are parsed in parse_argument().
 *  -XX argument bounds checking is done in check_vm_args_consistency().
 *
 * Over time -XX arguments may change. There are mechanisms to handle common cases:
 *
 *      ALIASED: An option that is simply another name for another option. This is often
 *               part of the process of deprecating a flag, but not all aliases need
 *               to be deprecated.
 *
 *               Create an alias for an option by adding the old and new option names to the
 *               "aliased_jvm_flags" table. Delete the old variable from globals.hpp (etc).
 *
 *   DEPRECATED: An option that is supported, but a warning is printed to let the user know that
 *               support may be removed in the future. Both regular and aliased options may be
 *               deprecated.
 *
 *               Add a deprecation warning for an option (or alias) by adding an entry in the
 *               "special_jvm_flags" table and setting the "deprecated_in" field.
 *               Often an option "deprecated" in one major release will
 *               be made "obsolete" in the next. In this case the entry should also have its
 *               "obsolete_in" field set.
 *
 *     OBSOLETE: An option that has been removed (and deleted from globals.hpp), but is still accepted
 *               on the command line. A warning is printed to let the user know that option might not
 *               be accepted in the future.
 *
 *               Add an obsolete warning for an option by adding an entry in the "special_jvm_flags"
 *               table and setting the "obsolete_in" field.
 *
 *      EXPIRED: A deprecated or obsolete option that has an "accept_until" version less than or equal
 *               to the current JDK version. The system will flatly refuse to admit the existence of
 *               the flag. This allows a flag to die automatically over JDK releases.
 *
 *               Note that manual cleanup of expired options should be done at major JDK version upgrades:
 *                  - Newly expired options should be removed from the special_jvm_flags and aliased_jvm_flags tables.
 *                  - Newly obsolete or expired deprecated options should have their global variable
 *                    definitions removed (from globals.hpp, etc) and related implementations removed.
 *
 * Recommended approach for removing options:
 *
 * To remove options commonly used by customers (e.g. product -XX options), use
 * the 3-step model adding major release numbers to the deprecate, obsolete and expire columns.
 *
 * To remove internal options (e.g. diagnostic, experimental, develop options), use
 * a 2-step model adding major release numbers to the obsolete and expire columns.
 *
 * To change the name of an option, use the alias table as well as a 2-step
 * model adding major release numbers to the deprecate and expire columns.
 * Think twice about aliasing commonly used customer options.
 *
 * There are times when it is appropriate to leave a future release number as undefined.
 *
 * Tests:  Aliases should be tested in VMAliasOptions.java.
 *         Deprecated options should be tested in VMDeprecatedOptions.java.
 */

// The special_jvm_flags table declares options that are being deprecated and/or obsoleted. The
// "deprecated_in" or "obsolete_in" fields may be set to "undefined", but not both.
// When the JDK version reaches 'deprecated_in' limit, the JVM will process this flag on
// the command-line as usual, but will issue a warning.
// When the JDK version reaches 'obsolete_in' limit, the JVM will continue accepting this flag on
// the command-line, while issuing a warning and ignoring the flag value.
// Once the JDK version reaches 'expired_in' limit, the JVM will flatly refuse to admit the
// existence of the flag.
//
// MANUAL CLEANUP ON JDK VERSION UPDATES:
// This table ensures that the handling of options will update automatically when the JDK
// version is incremented, but the source code needs to be cleanup up manually:
// - As "deprecated" options age into "obsolete" or "expired" options, the associated "globals"
//   variable should be removed, as well as users of the variable.
// - As "deprecated" options age into "obsolete" options, move the entry into the
//   "Obsolete Flags" section of the table.
// - All expired options should be removed from the table.
static SpecialFlag const special_jvm_flags[] = {
  // -------------- Deprecated Flags --------------
  // --- Non-alias flags - sorted by obsolete_in then expired_in:
  { "MaxGCMinorPauseMillis",        JDK_Version::jdk(8), JDK_Version::undefined(), JDK_Version::undefined() },
  { "MaxRAMFraction",               JDK_Version::jdk(10),  JDK_Version::undefined(), JDK_Version::undefined() },
  { "MinRAMFraction",               JDK_Version::jdk(10),  JDK_Version::undefined(), JDK_Version::undefined() },
  { "InitialRAMFraction",           JDK_Version::jdk(10),  JDK_Version::undefined(), JDK_Version::undefined() },
  { "AllowRedefinitionToAddDeleteMethods", JDK_Version::jdk(13), JDK_Version::undefined(), JDK_Version::undefined() },
  { "FlightRecorder",               JDK_Version::jdk(13), JDK_Version::undefined(), JDK_Version::undefined() },
  { "DumpSharedSpaces",             JDK_Version::jdk(18), JDK_Version::jdk(19), JDK_Version::undefined() },
  { "DynamicDumpSharedSpaces",      JDK_Version::jdk(18), JDK_Version::jdk(19), JDK_Version::undefined() },
  { "RequireSharedSpaces",          JDK_Version::jdk(18), JDK_Version::jdk(19), JDK_Version::undefined() },
  { "UseSharedSpaces",              JDK_Version::jdk(18), JDK_Version::jdk(19), JDK_Version::undefined() },

  // --- Deprecated alias flags (see also aliased_jvm_flags) - sorted by obsolete_in then expired_in:
  { "DefaultMaxRAMFraction",        JDK_Version::jdk(8),  JDK_Version::undefined(), JDK_Version::undefined() },
  { "CreateMinidumpOnCrash",        JDK_Version::jdk(9),  JDK_Version::undefined(), JDK_Version::undefined() },
  { "TLABStats",                    JDK_Version::jdk(12), JDK_Version::undefined(), JDK_Version::undefined() },

  // -------------- Obsolete Flags - sorted by expired_in --------------

  { "EnableWaitForParallelLoad",    JDK_Version::jdk(20), JDK_Version::jdk(21), JDK_Version::jdk(22) },
  { "G1ConcRefinementGreenZone",    JDK_Version::undefined(), JDK_Version::jdk(20), JDK_Version::undefined() },
  { "G1ConcRefinementYellowZone",   JDK_Version::undefined(), JDK_Version::jdk(20), JDK_Version::undefined() },
  { "G1ConcRefinementRedZone",      JDK_Version::undefined(), JDK_Version::jdk(20), JDK_Version::undefined() },
  { "G1ConcRefinementThresholdStep", JDK_Version::undefined(), JDK_Version::jdk(20), JDK_Version::undefined() },
  { "G1UseAdaptiveConcRefinement",  JDK_Version::undefined(), JDK_Version::jdk(20), JDK_Version::undefined() },
  { "G1ConcRefinementServiceIntervalMillis", JDK_Version::undefined(), JDK_Version::jdk(20), JDK_Version::undefined() },

  { "G1UsePreventiveGC",            JDK_Version::undefined(), JDK_Version::jdk(21), JDK_Version::jdk(22) },
  { "G1ConcRSLogCacheSize",         JDK_Version::undefined(), JDK_Version::jdk(21), JDK_Version::undefined() },
  { "G1ConcRSHotCardLimit",         JDK_Version::undefined(), JDK_Version::jdk(21), JDK_Version::undefined() },

#ifdef ASSERT
  { "DummyObsoleteTestFlag",        JDK_Version::undefined(), JDK_Version::jdk(18), JDK_Version::undefined() },
#endif

#ifdef TEST_VERIFY_SPECIAL_JVM_FLAGS
  // These entries will generate build errors.  Their purpose is to test the macros.
  { "dep > obs",                    JDK_Version::jdk(9), JDK_Version::jdk(8), JDK_Version::undefined() },
  { "dep > exp ",                   JDK_Version::jdk(9), JDK_Version::undefined(), JDK_Version::jdk(8) },
  { "obs > exp ",                   JDK_Version::undefined(), JDK_Version::jdk(9), JDK_Version::jdk(8) },
  { "obs > exp",                    JDK_Version::jdk(8), JDK_Version::undefined(), JDK_Version::jdk(10) },
  { "not deprecated or obsolete",   JDK_Version::undefined(), JDK_Version::undefined(), JDK_Version::jdk(9) },
  { "dup option",                   JDK_Version::jdk(9), JDK_Version::undefined(), JDK_Version::undefined() },
  { "dup option",                   JDK_Version::jdk(9), JDK_Version::undefined(), JDK_Version::undefined() },
#endif

  { nullptr, JDK_Version(0), JDK_Version(0) }
};

// Flags that are aliases for other flags.
typedef struct {
  const char* alias_name;
  const char* real_name;
} AliasedFlag;

static AliasedFlag const aliased_jvm_flags[] = {
  { "DefaultMaxRAMFraction",    "MaxRAMFraction"    },
  { "CreateMinidumpOnCrash",    "CreateCoredumpOnCrash" },
  { nullptr, nullptr}
};

// Return true if "v" is less than "other", where "other" may be "undefined".
static bool version_less_than(JDK_Version v, JDK_Version other) {
  assert(!v.is_undefined(), "must be defined");
  if (!other.is_undefined() && v.compare(other) >= 0) {
    return false;
  } else {
    return true;
  }
}

static bool lookup_special_flag(const char *flag_name, SpecialFlag& flag) {
  for (size_t i = 0; special_jvm_flags[i].name != nullptr; i++) {
    if ((strcmp(special_jvm_flags[i].name, flag_name) == 0)) {
      flag = special_jvm_flags[i];
      return true;
    }
  }
  return false;
}

bool Arguments::is_obsolete_flag(const char *flag_name, JDK_Version* version) {
  assert(version != nullptr, "Must provide a version buffer");
  SpecialFlag flag;
  if (lookup_special_flag(flag_name, flag)) {
    if (!flag.obsolete_in.is_undefined()) {
      if (!version_less_than(JDK_Version::current(), flag.obsolete_in)) {
        *version = flag.obsolete_in;
        // This flag may have been marked for obsoletion in this version, but we may not
        // have actually removed it yet. Rather than ignoring it as soon as we reach
        // this version we allow some time for the removal to happen. So if the flag
        // still actually exists we process it as normal, but issue an adjusted warning.
        const JVMFlag *real_flag = JVMFlag::find_declared_flag(flag_name);
        if (real_flag != nullptr) {
          char version_str[256];
          version->to_string(version_str, sizeof(version_str));
          warning("Temporarily processing option %s; support is scheduled for removal in %s",
                  flag_name, version_str);
          return false;
        }
        return true;
      }
    }
  }
  return false;
}

int Arguments::is_deprecated_flag(const char *flag_name, JDK_Version* version) {
  assert(version != nullptr, "Must provide a version buffer");
  SpecialFlag flag;
  if (lookup_special_flag(flag_name, flag)) {
    if (!flag.deprecated_in.is_undefined()) {
      if (version_less_than(JDK_Version::current(), flag.obsolete_in) &&
          version_less_than(JDK_Version::current(), flag.expired_in)) {
        *version = flag.deprecated_in;
        return 1;
      } else {
        return -1;
      }
    }
  }
  return 0;
}

const char* Arguments::real_flag_name(const char *flag_name) {
  for (size_t i = 0; aliased_jvm_flags[i].alias_name != nullptr; i++) {
    const AliasedFlag& flag_status = aliased_jvm_flags[i];
    if (strcmp(flag_status.alias_name, flag_name) == 0) {
        return flag_status.real_name;
    }
  }
  return flag_name;
}

#ifdef ASSERT
static bool lookup_special_flag(const char *flag_name, size_t skip_index) {
  for (size_t i = 0; special_jvm_flags[i].name != nullptr; i++) {
    if ((i != skip_index) && (strcmp(special_jvm_flags[i].name, flag_name) == 0)) {
      return true;
    }
  }
  return false;
}

// Verifies the correctness of the entries in the special_jvm_flags table.
// If there is a semantic error (i.e. a bug in the table) such as the obsoletion
// version being earlier than the deprecation version, then a warning is issued
// and verification fails - by returning false. If it is detected that the table
// is out of date, with respect to the current version, then ideally a warning is
// issued but verification does not fail. This allows the VM to operate when the
// version is first updated, without needing to update all the impacted flags at
// the same time. In practice we can't issue the warning immediately when the version
// is updated as it occurs for every test and some tests are not prepared to handle
// unexpected output - see 8196739. Instead we only check if the table is up-to-date
// if the check_globals flag is true, and in addition allow a grace period and only
// check for stale flags when we hit build 25 (which is far enough into the 6 month
// release cycle that all flag updates should have been processed, whilst still
// leaving time to make the change before RDP2).
// We use a gtest to call this, passing true, so that we can detect stale flags before
// the end of the release cycle.

static const int SPECIAL_FLAG_VALIDATION_BUILD = 25;

bool Arguments::verify_special_jvm_flags(bool check_globals) {
  bool success = true;
  for (size_t i = 0; special_jvm_flags[i].name != nullptr; i++) {
    const SpecialFlag& flag = special_jvm_flags[i];
    if (lookup_special_flag(flag.name, i)) {
      warning("Duplicate special flag declaration \"%s\"", flag.name);
      success = false;
    }
    if (flag.deprecated_in.is_undefined() &&
        flag.obsolete_in.is_undefined()) {
      warning("Special flag entry \"%s\" must declare version deprecated and/or obsoleted in.", flag.name);
      success = false;
    }

    if (!flag.deprecated_in.is_undefined()) {
      if (!version_less_than(flag.deprecated_in, flag.obsolete_in)) {
        warning("Special flag entry \"%s\" must be deprecated before obsoleted.", flag.name);
        success = false;
      }

      if (!version_less_than(flag.deprecated_in, flag.expired_in)) {
        warning("Special flag entry \"%s\" must be deprecated before expired.", flag.name);
        success = false;
      }
    }

    if (!flag.obsolete_in.is_undefined()) {
      if (!version_less_than(flag.obsolete_in, flag.expired_in)) {
        warning("Special flag entry \"%s\" must be obsoleted before expired.", flag.name);
        success = false;
      }

      // if flag has become obsolete it should not have a "globals" flag defined anymore.
      if (check_globals && VM_Version::vm_build_number() >= SPECIAL_FLAG_VALIDATION_BUILD &&
          !version_less_than(JDK_Version::current(), flag.obsolete_in)) {
        if (JVMFlag::find_declared_flag(flag.name) != nullptr) {
          warning("Global variable for obsolete special flag entry \"%s\" should be removed", flag.name);
          success = false;
        }
      }

    } else if (!flag.expired_in.is_undefined()) {
      warning("Special flag entry \"%s\" must be explicitly obsoleted before expired.", flag.name);
      success = false;
    }

    if (!flag.expired_in.is_undefined()) {
      // if flag has become expired it should not have a "globals" flag defined anymore.
      if (check_globals && VM_Version::vm_build_number() >= SPECIAL_FLAG_VALIDATION_BUILD &&
          !version_less_than(JDK_Version::current(), flag.expired_in)) {
        if (JVMFlag::find_declared_flag(flag.name) != nullptr) {
          warning("Global variable for expired flag entry \"%s\" should be removed", flag.name);
          success = false;
        }
      }
    }
  }
  return success;
}
#endif

bool Arguments::atojulong(const char *s, julong* result) {
  return parse_integer(s, result);
}

Arguments::ArgsRange Arguments::check_memory_size(julong size, julong min_size, julong max_size) {
  if (size < min_size) return arg_too_small;
  if (size > max_size) return arg_too_big;
  return arg_in_range;
}

// Describe an argument out of range error
void Arguments::describe_range_error(ArgsRange errcode) {
  switch(errcode) {
  case arg_too_big:
    jio_fprintf(defaultStream::error_stream(),
                "The specified size exceeds the maximum "
                "representable size.\n");
    break;
  case arg_too_small:
  case arg_unreadable:
  case arg_in_range:
    // do nothing for now
    break;
  default:
    ShouldNotReachHere();
  }
}

static bool set_bool_flag(JVMFlag* flag, bool value, JVMFlagOrigin origin) {
  if (JVMFlagAccess::set_bool(flag, &value, origin) == JVMFlag::SUCCESS) {
    return true;
  } else {
    return false;
  }
}

static bool set_fp_numeric_flag(JVMFlag* flag, const char* value, JVMFlagOrigin origin) {
  // strtod allows leading whitespace, but our flag format does not.
  if (*value == '\0' || isspace(*value)) {
    return false;
  }
  char* end;
  errno = 0;
  double v = strtod(value, &end);
  if ((errno != 0) || (*end != 0)) {
    return false;
  }
  if (g_isnan(v) || !g_isfinite(v)) {
    // Currently we cannot handle these special values.
    return false;
  }

  if (JVMFlagAccess::set_double(flag, &v, origin) == JVMFlag::SUCCESS) {
    return true;
  }
  return false;
}

static bool set_numeric_flag(JVMFlag* flag, const char* value, JVMFlagOrigin origin) {
  JVMFlag::Error result = JVMFlag::WRONG_FORMAT;

  if (flag->is_int()) {
    int v;
    if (parse_integer(value, &v)) {
      result = JVMFlagAccess::set_int(flag, &v, origin);
    }
  } else if (flag->is_uint()) {
    uint v;
    if (parse_integer(value, &v)) {
      result = JVMFlagAccess::set_uint(flag, &v, origin);
    }
  } else if (flag->is_intx()) {
    intx v;
    if (parse_integer(value, &v)) {
      result = JVMFlagAccess::set_intx(flag, &v, origin);
    }
  } else if (flag->is_uintx()) {
    uintx v;
    if (parse_integer(value, &v)) {
      result = JVMFlagAccess::set_uintx(flag, &v, origin);
    }
  } else if (flag->is_uint64_t()) {
    uint64_t v;
    if (parse_integer(value, &v)) {
      result = JVMFlagAccess::set_uint64_t(flag, &v, origin);
    }
  } else if (flag->is_size_t()) {
    size_t v;
    if (parse_integer(value, &v)) {
      result = JVMFlagAccess::set_size_t(flag, &v, origin);
    }
  }

  return result == JVMFlag::SUCCESS;
}

static bool set_string_flag(JVMFlag* flag, const char* value, JVMFlagOrigin origin) {
  if (value[0] == '\0') {
    value = nullptr;
  }
  if (JVMFlagAccess::set_ccstr(flag, &value, origin) != JVMFlag::SUCCESS) return false;
  // Contract:  JVMFlag always returns a pointer that needs freeing.
  FREE_C_HEAP_ARRAY(char, value);
  return true;
}

static bool append_to_string_flag(JVMFlag* flag, const char* new_value, JVMFlagOrigin origin) {
  const char* old_value = "";
  if (JVMFlagAccess::get_ccstr(flag, &old_value) != JVMFlag::SUCCESS) return false;
  size_t old_len = old_value != nullptr ? strlen(old_value) : 0;
  size_t new_len = strlen(new_value);
  const char* value;
  char* free_this_too = nullptr;
  if (old_len == 0) {
    value = new_value;
  } else if (new_len == 0) {
    value = old_value;
  } else {
     size_t length = old_len + 1 + new_len + 1;
     char* buf = NEW_C_HEAP_ARRAY(char, length, mtArguments);
    // each new setting adds another LINE to the switch:
    jio_snprintf(buf, length, "%s\n%s", old_value, new_value);
    value = buf;
    free_this_too = buf;
  }
  (void) JVMFlagAccess::set_ccstr(flag, &value, origin);
  // JVMFlag always returns a pointer that needs freeing.
  FREE_C_HEAP_ARRAY(char, value);
  // JVMFlag made its own copy, so I must delete my own temp. buffer.
  FREE_C_HEAP_ARRAY(char, free_this_too);
  return true;
}

const char* Arguments::handle_aliases_and_deprecation(const char* arg) {
  const char* real_name = real_flag_name(arg);
  JDK_Version since = JDK_Version();
  switch (is_deprecated_flag(arg, &since)) {
  case -1: {
      // Obsolete or expired, so don't process normally,
      // but allow for an obsolete flag we're still
      // temporarily allowing.
      if (!is_obsolete_flag(arg, &since)) {
        return real_name;
      }
      // Note if we're not considered obsolete then we can't be expired either
      // as obsoletion must come first.
      return nullptr;
    }
    case 0:
      return real_name;
    case 1: {
      char version[256];
      since.to_string(version, sizeof(version));
      if (real_name != arg) {
        warning("Option %s was deprecated in version %s and will likely be removed in a future release. Use option %s instead.",
                arg, version, real_name);
      } else {
        warning("Option %s was deprecated in version %s and will likely be removed in a future release.",
                arg, version);
      }
      return real_name;
    }
  }
  ShouldNotReachHere();
  return nullptr;
}

#define BUFLEN 255

JVMFlag* Arguments::find_jvm_flag(const char* name, size_t name_length) {
  char name_copied[BUFLEN+1];
  if (name[name_length] != 0) {
    if (name_length > BUFLEN) {
      return nullptr;
    } else {
      strncpy(name_copied, name, name_length);
      name_copied[name_length] = '\0';
      name = name_copied;
    }
  }

  const char* real_name = Arguments::handle_aliases_and_deprecation(name);
  if (real_name == nullptr) {
    return nullptr;
  }
  JVMFlag* flag = JVMFlag::find_flag(real_name);
  return flag;
}

bool Arguments::parse_argument(const char* arg, JVMFlagOrigin origin) {
  bool is_bool = false;
  bool bool_val = false;
  char c = *arg;
  if (c == '+' || c == '-') {
    is_bool = true;
    bool_val = (c == '+');
    arg++;
  }

  const char* name = arg;
  while (true) {
    c = *arg;
    if (isalnum(c) || (c == '_')) {
      ++arg;
    } else {
      break;
    }
  }

  size_t name_len = size_t(arg - name);
  if (name_len == 0) {
    return false;
  }

  JVMFlag* flag = find_jvm_flag(name, name_len);
  if (flag == nullptr) {
    return false;
  }

  if (is_bool) {
    if (*arg != 0) {
      // Error -- extra characters such as -XX:+BoolFlag=123
      return false;
    }
    return set_bool_flag(flag, bool_val, origin);
  }

  if (arg[0] == '=') {
    const char* value = arg + 1;
    if (flag->is_ccstr()) {
      if (flag->ccstr_accumulates()) {
        return append_to_string_flag(flag, value, origin);
      } else {
        return set_string_flag(flag, value, origin);
      }
    } else if (flag->is_double()) {
      return set_fp_numeric_flag(flag, value, origin);
    } else {
      return set_numeric_flag(flag, value, origin);
    }
  }

  if (arg[0] == ':' && arg[1] == '=') {
    // -XX:Foo:=xxx will reset the string flag to the given value.
    const char* value = arg + 2;
    return set_string_flag(flag, value, origin);
  }

  return false;
}

void Arguments::add_string(char*** bldarray, int* count, const char* arg) {
  assert(bldarray != nullptr, "illegal argument");

  if (arg == nullptr) {
    return;
  }

  int new_count = *count + 1;

  // expand the array and add arg to the last element
  if (*bldarray == nullptr) {
    *bldarray = NEW_C_HEAP_ARRAY(char*, new_count, mtArguments);
  } else {
    *bldarray = REALLOC_C_HEAP_ARRAY(char*, *bldarray, new_count, mtArguments);
  }
  (*bldarray)[*count] = os::strdup_check_oom(arg);
  *count = new_count;
}

void Arguments::build_jvm_args(const char* arg) {
  add_string(&_jvm_args_array, &_num_jvm_args, arg);
}

void Arguments::build_jvm_flags(const char* arg) {
  add_string(&_jvm_flags_array, &_num_jvm_flags, arg);
}

// utility function to return a string that concatenates all
// strings in a given char** array
const char* Arguments::build_resource_string(char** args, int count) {
  if (args == nullptr || count == 0) {
    return nullptr;
  }
  size_t length = 0;
  for (int i = 0; i < count; i++) {
    length += strlen(args[i]) + 1; // add 1 for a space or null terminating character
  }
  char* s = NEW_RESOURCE_ARRAY(char, length);
  char* dst = s;
  for (int j = 0; j < count; j++) {
    size_t offset = strlen(args[j]) + 1; // add 1 for a space or null terminating character
    jio_snprintf(dst, length, "%s ", args[j]); // jio_snprintf will replace the last space character with null character
    dst += offset;
    length -= offset;
  }
  return (const char*) s;
}

void Arguments::print_on(outputStream* st) {
  st->print_cr("VM Arguments:");
  if (num_jvm_flags() > 0) {
    st->print("jvm_flags: "); print_jvm_flags_on(st);
    st->cr();
  }
  if (num_jvm_args() > 0) {
    st->print("jvm_args: "); print_jvm_args_on(st);
    st->cr();
  }
  st->print_cr("java_command: %s", java_command() ? java_command() : "<unknown>");
  if (_java_class_path != nullptr) {
    char* path = _java_class_path->value();
    size_t len = strlen(path);
    st->print("java_class_path (initial): ");
    // Avoid using st->print_cr() because path length maybe longer than O_BUFLEN.
    if (len == 0) {
      st->print_raw_cr("<not set>");
    } else {
      st->print_raw_cr(path, len);
    }
  }
  st->print_cr("Launcher Type: %s", _sun_java_launcher);
}

void Arguments::print_summary_on(outputStream* st) {
  // Print the command line.  Environment variables that are helpful for
  // reproducing the problem are written later in the hs_err file.
  // flags are from setting file
  if (num_jvm_flags() > 0) {
    st->print_raw("Settings File: ");
    print_jvm_flags_on(st);
    st->cr();
  }
  // args are the command line and environment variable arguments.
  st->print_raw("Command Line: ");
  if (num_jvm_args() > 0) {
    print_jvm_args_on(st);
  }
  // this is the classfile and any arguments to the java program
  if (java_command() != nullptr) {
    st->print("%s", java_command());
  }
  st->cr();
}

void Arguments::print_jvm_flags_on(outputStream* st) {
  if (_num_jvm_flags > 0) {
    for (int i=0; i < _num_jvm_flags; i++) {
      st->print("%s ", _jvm_flags_array[i]);
    }
  }
}

void Arguments::print_jvm_args_on(outputStream* st) {
  if (_num_jvm_args > 0) {
    for (int i=0; i < _num_jvm_args; i++) {
      st->print("%s ", _jvm_args_array[i]);
    }
  }
}

bool Arguments::process_argument(const char* arg,
                                 jboolean ignore_unrecognized,
                                 JVMFlagOrigin origin) {
  JDK_Version since = JDK_Version();

  if (parse_argument(arg, origin)) {
    return true;
  }

  // Determine if the flag has '+', '-', or '=' characters.
  bool has_plus_minus = (*arg == '+' || *arg == '-');
  const char* const argname = has_plus_minus ? arg + 1 : arg;

  size_t arg_len;
  const char* equal_sign = strchr(argname, '=');
  if (equal_sign == nullptr) {
    arg_len = strlen(argname);
  } else {
    arg_len = equal_sign - argname;
  }

  // Only make the obsolete check for valid arguments.
  if (arg_len <= BUFLEN) {
    // Construct a string which consists only of the argument name without '+', '-', or '='.
    char stripped_argname[BUFLEN+1]; // +1 for '\0'
    jio_snprintf(stripped_argname, arg_len+1, "%s", argname); // +1 for '\0'
    if (is_obsolete_flag(stripped_argname, &since)) {
      char version[256];
      since.to_string(version, sizeof(version));
      warning("Ignoring option %s; support was removed in %s", stripped_argname, version);
      return true;
    }
  }

  // For locked flags, report a custom error message if available.
  // Otherwise, report the standard unrecognized VM option.
  const JVMFlag* found_flag = JVMFlag::find_declared_flag((const char*)argname, arg_len);
  if (found_flag != nullptr) {
    char locked_message_buf[BUFLEN];
    JVMFlag::MsgType msg_type = found_flag->get_locked_message(locked_message_buf, BUFLEN);
    if (strlen(locked_message_buf) == 0) {
      if (found_flag->is_bool() && !has_plus_minus) {
        jio_fprintf(defaultStream::error_stream(),
          "Missing +/- setting for VM option '%s'\n", argname);
      } else if (!found_flag->is_bool() && has_plus_minus) {
        jio_fprintf(defaultStream::error_stream(),
          "Unexpected +/- setting in VM option '%s'\n", argname);
      } else {
        jio_fprintf(defaultStream::error_stream(),
          "Improperly specified VM option '%s'\n", argname);
      }
    } else {
#ifdef PRODUCT
      bool mismatched = ((msg_type == JVMFlag::NOTPRODUCT_FLAG_BUT_PRODUCT_BUILD) ||
                         (msg_type == JVMFlag::DEVELOPER_FLAG_BUT_PRODUCT_BUILD));
      if (ignore_unrecognized && mismatched) {
        return true;
      }
#endif
      jio_fprintf(defaultStream::error_stream(), "%s", locked_message_buf);
    }
  } else {
    if (ignore_unrecognized) {
      return true;
    }
    jio_fprintf(defaultStream::error_stream(),
                "Unrecognized VM option '%s'\n", argname);
    JVMFlag* fuzzy_matched = JVMFlag::fuzzy_match((const char*)argname, arg_len, true);
    if (fuzzy_matched != nullptr) {
      jio_fprintf(defaultStream::error_stream(),
                  "Did you mean '%s%s%s'? ",
                  (fuzzy_matched->is_bool()) ? "(+/-)" : "",
                  fuzzy_matched->name(),
                  (fuzzy_matched->is_bool()) ? "" : "=<value>");
    }
  }

  // allow for commandline "commenting out" options like -XX:#+Verbose
  return arg[0] == '#';
}

bool Arguments::process_settings_file(const char* file_name, bool should_exist, jboolean ignore_unrecognized) {
  FILE* stream = os::fopen(file_name, "rb");
  if (stream == nullptr) {
    if (should_exist) {
      jio_fprintf(defaultStream::error_stream(),
                  "Could not open settings file %s\n", file_name);
      return false;
    } else {
      return true;
    }
  }

  char token[1024];
  int  pos = 0;

  bool in_white_space = true;
  bool in_comment     = false;
  bool in_quote       = false;
  char quote_c        = 0;
  bool result         = true;

  int c = getc(stream);
  while(c != EOF && pos < (int)(sizeof(token)-1)) {
    if (in_white_space) {
      if (in_comment) {
        if (c == '\n') in_comment = false;
      } else {
        if (c == '#') in_comment = true;
        else if (!isspace(c)) {
          in_white_space = false;
          token[pos++] = c;
        }
      }
    } else {
      if (c == '\n' || (!in_quote && isspace(c))) {
        // token ends at newline, or at unquoted whitespace
        // this allows a way to include spaces in string-valued options
        token[pos] = '\0';
        logOption(token);
        result &= process_argument(token, ignore_unrecognized, JVMFlagOrigin::CONFIG_FILE);
        build_jvm_flags(token);
        pos = 0;
        in_white_space = true;
        in_quote = false;
      } else if (!in_quote && (c == '\'' || c == '"')) {
        in_quote = true;
        quote_c = c;
      } else if (in_quote && (c == quote_c)) {
        in_quote = false;
      } else {
        token[pos++] = c;
      }
    }
    c = getc(stream);
  }
  if (pos > 0) {
    token[pos] = '\0';
    result &= process_argument(token, ignore_unrecognized, JVMFlagOrigin::CONFIG_FILE);
    build_jvm_flags(token);
  }
  fclose(stream);
  return result;
}

//=============================================================================================================
// Parsing of properties (-D)

const char* Arguments::get_property(const char* key) {
  return PropertyList_get_value(system_properties(), key);
}

bool Arguments::add_property(const char* prop, PropertyWriteable writeable, PropertyInternal internal) {
  const char* eq = strchr(prop, '=');
  const char* key;
  const char* value = "";

  if (eq == nullptr) {
    // property doesn't have a value, thus use passed string
    key = prop;
  } else {
    // property have a value, thus extract it and save to the
    // allocated string
    size_t key_len = eq - prop;
    char* tmp_key = AllocateHeap(key_len + 1, mtArguments);

    jio_snprintf(tmp_key, key_len + 1, "%s", prop);
    key = tmp_key;

    value = &prop[key_len + 1];
  }

#if INCLUDE_CDS
  if (is_internal_module_property(key) ||
      strcmp(key, "jdk.module.main") == 0) {
    MetaspaceShared::disable_optimized_module_handling();
    log_info(cds)("optimized module handling: disabled due to incompatible property: %s=%s", key, value);
  }
  if (strcmp(key, "jdk.module.showModuleResolution") == 0 ||
      strcmp(key, "jdk.module.validation") == 0 ||
      strcmp(key, "java.system.class.loader") == 0) {
    MetaspaceShared::disable_full_module_graph();
    log_info(cds)("full module graph: disabled due to incompatible property: %s=%s", key, value);
  }
#endif

  if (strcmp(key, "java.compiler") == 0) {
    process_java_compiler_argument(value);
    // Record value in Arguments, but let it get passed to Java.
  } else if (strcmp(key, "sun.java.launcher.is_altjvm") == 0) {
    // sun.java.launcher.is_altjvm property is
    // private and is processed in process_sun_java_launcher_properties();
    // the sun.java.launcher property is passed on to the java application
  } else if (strcmp(key, "sun.boot.library.path") == 0) {
    // append is true, writable is true, internal is false
    PropertyList_unique_add(&_system_properties, key, value, AppendProperty,
                            WriteableProperty, ExternalProperty);
  } else {
    if (strcmp(key, "sun.java.command") == 0) {
      char *old_java_command = _java_command;
      _java_command = os::strdup_check_oom(value, mtArguments);
      if (old_java_command != nullptr) {
        os::free(old_java_command);
      }
    } else if (strcmp(key, "java.vendor.url.bug") == 0) {
      // If this property is set on the command line then its value will be
      // displayed in VM error logs as the URL at which to submit such logs.
      // Normally the URL displayed in error logs is different from the value
      // of this system property, so a different property should have been
      // used here, but we leave this as-is in case someone depends upon it.
      const char* old_java_vendor_url_bug = _java_vendor_url_bug;
      // save it in _java_vendor_url_bug, so JVM fatal error handler can access
      // its value without going through the property list or making a Java call.
      _java_vendor_url_bug = os::strdup_check_oom(value, mtArguments);
      if (old_java_vendor_url_bug != nullptr) {
        os::free((void *)old_java_vendor_url_bug);
      }
    }

    // Create new property and add at the end of the list
    PropertyList_unique_add(&_system_properties, key, value, AddProperty, writeable, internal);
  }

  if (key != prop) {
    // SystemProperty copy passed value, thus free previously allocated
    // memory
    FreeHeap((void *)key);
  }

  return true;
}

#if INCLUDE_CDS
const char* unsupported_properties[] = { "jdk.module.limitmods",
                                         "jdk.module.upgrade.path",
                                         "jdk.module.patch.0" };
const char* unsupported_options[] = { "--limit-modules",
                                      "--upgrade-module-path",
                                      "--patch-module"
                                    };
void Arguments::check_unsupported_dumping_properties() {
  assert(is_dumping_archive(),
         "this function is only used with CDS dump time");
  assert(ARRAY_SIZE(unsupported_properties) == ARRAY_SIZE(unsupported_options), "must be");
  // If a vm option is found in the unsupported_options array, vm will exit with an error message.
  SystemProperty* sp = system_properties();
  while (sp != nullptr) {
    for (uint i = 0; i < ARRAY_SIZE(unsupported_properties); i++) {
      if (strcmp(sp->key(), unsupported_properties[i]) == 0) {
        vm_exit_during_initialization(
          "Cannot use the following option when dumping the shared archive", unsupported_options[i]);
      }
    }
    sp = sp->next();
  }

  // Check for an exploded module build in use with -Xshare:dump.
  if (!has_jimage()) {
    vm_exit_during_initialization("Dumping the shared archive is not supported with an exploded module build");
  }
}

bool Arguments::check_unsupported_cds_runtime_properties() {
  assert(UseSharedSpaces, "this function is only used with -Xshare:{on,auto}");
  assert(ARRAY_SIZE(unsupported_properties) == ARRAY_SIZE(unsupported_options), "must be");
  if (ArchiveClassesAtExit != nullptr) {
    // dynamic dumping, just return false for now.
    // check_unsupported_dumping_properties() will be called later to check the same set of
    // properties, and will exit the VM with the correct error message if the unsupported properties
    // are used.
    return false;
  }
  for (uint i = 0; i < ARRAY_SIZE(unsupported_properties); i++) {
    if (get_property(unsupported_properties[i]) != nullptr) {
      if (RequireSharedSpaces) {
        warning("CDS is disabled when the %s option is specified.", unsupported_options[i]);
      } else {
        log_info(cds)("CDS is disabled when the %s option is specified.", unsupported_options[i]);
      }
      return true;
    }
  }
  return false;
}
#endif

//===========================================================================================================
// Setting int/mixed/comp mode flags

void Arguments::set_mode_flags(Mode mode) {
  // Set up default values for all flags.
  // If you add a flag to any of the branches below,
  // add a default value for it here.
  set_java_compiler(false);
  _mode                      = mode;

  // Ensure Agent_OnLoad has the correct initial values.
  // This may not be the final mode; mode may change later in onload phase.
  PropertyList_unique_add(&_system_properties, "java.vm.info",
                          VM_Version::vm_info_string(), AddProperty, UnwriteableProperty, ExternalProperty);

  UseInterpreter             = true;
  UseCompiler                = true;
  UseLoopCounter             = true;

  // Default values may be platform/compiler dependent -
  // use the saved values
  ClipInlining               = Arguments::_ClipInlining;
  AlwaysCompileLoopMethods   = Arguments::_AlwaysCompileLoopMethods;
  UseOnStackReplacement      = Arguments::_UseOnStackReplacement;
  BackgroundCompilation      = Arguments::_BackgroundCompilation;

  // Change from defaults based on mode
  switch (mode) {
  default:
    ShouldNotReachHere();
    break;
  case _int:
    UseCompiler              = false;
    UseLoopCounter           = false;
    AlwaysCompileLoopMethods = false;
    UseOnStackReplacement    = false;
    break;
  case _mixed:
    // same as default
    break;
  case _comp:
    UseInterpreter           = false;
    BackgroundCompilation    = false;
    ClipInlining             = false;
    break;
  }
}

// Conflict: required to use shared spaces (-Xshare:on), but
// incompatible command line options were chosen.
static void no_shared_spaces(const char* message) {
  if (RequireSharedSpaces) {
    jio_fprintf(defaultStream::error_stream(),
      "Class data sharing is inconsistent with other specified options.\n");
    vm_exit_during_initialization("Unable to use shared archive", message);
  } else {
    log_info(cds)("Unable to use shared archive: %s", message);
    UseSharedSpaces = false;
  }
}

void set_object_alignment() {
  // Object alignment.
  assert(is_power_of_2(ObjectAlignmentInBytes), "ObjectAlignmentInBytes must be power of 2");
  MinObjAlignmentInBytes     = ObjectAlignmentInBytes;
  assert(MinObjAlignmentInBytes >= HeapWordsPerLong * HeapWordSize, "ObjectAlignmentInBytes value is too small");
  MinObjAlignment            = MinObjAlignmentInBytes / HeapWordSize;
  assert(MinObjAlignmentInBytes == MinObjAlignment * HeapWordSize, "ObjectAlignmentInBytes value is incorrect");
  MinObjAlignmentInBytesMask = MinObjAlignmentInBytes - 1;

  LogMinObjAlignmentInBytes  = exact_log2(ObjectAlignmentInBytes);
  LogMinObjAlignment         = LogMinObjAlignmentInBytes - LogHeapWordSize;

  // Oop encoding heap max
  OopEncodingHeapMax = (uint64_t(max_juint) + 1) << LogMinObjAlignmentInBytes;
}

size_t Arguments::max_heap_for_compressed_oops() {
  // Avoid sign flip.
  assert(OopEncodingHeapMax > (uint64_t)os::vm_page_size(), "Unusual page size");
  // We need to fit both the null page and the heap into the memory budget, while
  // keeping alignment constraints of the heap. To guarantee the latter, as the
  // null page is located before the heap, we pad the null page to the conservative
  // maximum alignment that the GC may ever impose upon the heap.
  size_t displacement_due_to_null_page = align_up(os::vm_page_size(),
                                                  _conservative_max_heap_alignment);

  LP64_ONLY(return OopEncodingHeapMax - displacement_due_to_null_page);
  NOT_LP64(ShouldNotReachHere(); return 0);
}

void Arguments::set_use_compressed_oops() {
#ifdef _LP64
  // MaxHeapSize is not set up properly at this point, but
  // the only value that can override MaxHeapSize if we are
  // to use UseCompressedOops are InitialHeapSize and MinHeapSize.
  size_t max_heap_size = MAX3(MaxHeapSize, InitialHeapSize, MinHeapSize);

  if (max_heap_size <= max_heap_for_compressed_oops()) {
    if (FLAG_IS_DEFAULT(UseCompressedOops)) {
      FLAG_SET_ERGO(UseCompressedOops, true);
    }
  } else {
    if (UseCompressedOops && !FLAG_IS_DEFAULT(UseCompressedOops)) {
      warning("Max heap size too large for Compressed Oops");
      FLAG_SET_DEFAULT(UseCompressedOops, false);
      if (COMPRESSED_CLASS_POINTERS_DEPENDS_ON_COMPRESSED_OOPS) {
        FLAG_SET_DEFAULT(UseCompressedClassPointers, false);
      }
    }
  }
#endif // _LP64
}


// NOTE: set_use_compressed_klass_ptrs() must be called after calling
// set_use_compressed_oops().
void Arguments::set_use_compressed_klass_ptrs() {
#ifdef _LP64
  // On some architectures, the use of UseCompressedClassPointers implies the use of
  // UseCompressedOops. The reason is that the rheap_base register of said platforms
  // is reused to perform some optimized spilling, in order to use rheap_base as a
  // temp register. But by treating it as any other temp register, spilling can typically
  // be completely avoided instead. So it is better not to perform this trick. And by
  // not having that reliance, large heaps, or heaps not supporting compressed oops,
  // can still use compressed class pointers.
  if (COMPRESSED_CLASS_POINTERS_DEPENDS_ON_COMPRESSED_OOPS && !UseCompressedOops) {
    if (UseCompressedClassPointers) {
      warning("UseCompressedClassPointers requires UseCompressedOops");
    }
    FLAG_SET_DEFAULT(UseCompressedClassPointers, false);
  } else {
    // Turn on UseCompressedClassPointers too
    if (FLAG_IS_DEFAULT(UseCompressedClassPointers)) {
      FLAG_SET_ERGO(UseCompressedClassPointers, true);
    }
    // Check the CompressedClassSpaceSize to make sure we use compressed klass ptrs.
    if (UseCompressedClassPointers) {
      if (CompressedClassSpaceSize > KlassEncodingMetaspaceMax) {
        warning("CompressedClassSpaceSize is too large for UseCompressedClassPointers");
        FLAG_SET_DEFAULT(UseCompressedClassPointers, false);
      }
    }
  }
#endif // _LP64
}

void Arguments::set_conservative_max_heap_alignment() {
  // The conservative maximum required alignment for the heap is the maximum of
  // the alignments imposed by several sources: any requirements from the heap
  // itself and the maximum page size we may run the VM with.
  size_t heap_alignment = GCConfig::arguments()->conservative_max_heap_alignment();
  _conservative_max_heap_alignment = MAX4(heap_alignment,
                                          os::vm_allocation_granularity(),
                                          os::max_page_size(),
                                          GCArguments::compute_heap_alignment());
}

jint Arguments::set_ergonomics_flags() {
  GCConfig::initialize();

  set_conservative_max_heap_alignment();

#ifdef _LP64
  set_use_compressed_oops();

  // set_use_compressed_klass_ptrs() must be called after calling
  // set_use_compressed_oops().
  set_use_compressed_klass_ptrs();

  // Also checks that certain machines are slower with compressed oops
  // in vm_version initialization code.
#endif // _LP64

  return JNI_OK;
}

size_t Arguments::limit_heap_by_allocatable_memory(size_t limit) {
  size_t max_allocatable;
  size_t result = limit;
  if (os::has_allocatable_memory_limit(&max_allocatable)) {
    // The AggressiveHeap check is a temporary workaround to avoid calling
    // GCarguments::heap_virtual_to_physical_ratio() before a GC has been
    // selected. This works because AggressiveHeap implies UseParallelGC
    // where we know the ratio will be 1. Once the AggressiveHeap option is
    // removed, this can be cleaned up.
    size_t heap_virtual_to_physical_ratio = (AggressiveHeap ? 1 : GCConfig::arguments()->heap_virtual_to_physical_ratio());
    size_t fraction = MaxVirtMemFraction * heap_virtual_to_physical_ratio;
    result = MIN2(result, max_allocatable / fraction);
  }
  return result;
}

// Use static initialization to get the default before parsing
static const size_t DefaultHeapBaseMinAddress = HeapBaseMinAddress;

void Arguments::set_heap_size() {
  julong phys_mem;

  // If the user specified one of these options, they
  // want specific memory sizing so do not limit memory
  // based on compressed oops addressability.
  // Also, memory limits will be calculated based on
  // available os physical memory, not our MaxRAM limit,
  // unless MaxRAM is also specified.
  bool override_coop_limit = (!FLAG_IS_DEFAULT(MaxRAMPercentage) ||
                           !FLAG_IS_DEFAULT(MaxRAMFraction) ||
                           !FLAG_IS_DEFAULT(MinRAMPercentage) ||
                           !FLAG_IS_DEFAULT(MinRAMFraction) ||
                           !FLAG_IS_DEFAULT(InitialRAMPercentage) ||
                           !FLAG_IS_DEFAULT(InitialRAMFraction) ||
                           !FLAG_IS_DEFAULT(MaxRAM));
  if (override_coop_limit) {
    if (FLAG_IS_DEFAULT(MaxRAM)) {
      phys_mem = os::physical_memory();
      FLAG_SET_ERGO(MaxRAM, (uint64_t)phys_mem);
    } else {
      phys_mem = (julong)MaxRAM;
    }
  } else {
    phys_mem = FLAG_IS_DEFAULT(MaxRAM) ? MIN2(os::physical_memory(), (julong)MaxRAM)
                                       : (julong)MaxRAM;
  }


  // Convert deprecated flags
  if (FLAG_IS_DEFAULT(MaxRAMPercentage) &&
      !FLAG_IS_DEFAULT(MaxRAMFraction))
    MaxRAMPercentage = 100.0 / MaxRAMFraction;

  if (FLAG_IS_DEFAULT(MinRAMPercentage) &&
      !FLAG_IS_DEFAULT(MinRAMFraction))
    MinRAMPercentage = 100.0 / MinRAMFraction;

  if (FLAG_IS_DEFAULT(InitialRAMPercentage) &&
      !FLAG_IS_DEFAULT(InitialRAMFraction))
    InitialRAMPercentage = 100.0 / InitialRAMFraction;

  // If the maximum heap size has not been set with -Xmx,
  // then set it as fraction of the size of physical memory,
  // respecting the maximum and minimum sizes of the heap.
  if (FLAG_IS_DEFAULT(MaxHeapSize)) {
    julong reasonable_max = (julong)((phys_mem * MaxRAMPercentage) / 100);
    const julong reasonable_min = (julong)((phys_mem * MinRAMPercentage) / 100);
    if (reasonable_min < MaxHeapSize) {
      // Small physical memory, so use a minimum fraction of it for the heap
      reasonable_max = reasonable_min;
    } else {
      // Not-small physical memory, so require a heap at least
      // as large as MaxHeapSize
      reasonable_max = MAX2(reasonable_max, (julong)MaxHeapSize);
    }

    if (!FLAG_IS_DEFAULT(ErgoHeapSizeLimit) && ErgoHeapSizeLimit != 0) {
      // Limit the heap size to ErgoHeapSizeLimit
      reasonable_max = MIN2(reasonable_max, (julong)ErgoHeapSizeLimit);
    }

    reasonable_max = limit_heap_by_allocatable_memory(reasonable_max);

    if (!FLAG_IS_DEFAULT(InitialHeapSize)) {
      // An initial heap size was specified on the command line,
      // so be sure that the maximum size is consistent.  Done
      // after call to limit_heap_by_allocatable_memory because that
      // method might reduce the allocation size.
      reasonable_max = MAX2(reasonable_max, (julong)InitialHeapSize);
    } else if (!FLAG_IS_DEFAULT(MinHeapSize)) {
      reasonable_max = MAX2(reasonable_max, (julong)MinHeapSize);
    }

#ifdef _LP64
    if (UseCompressedOops || UseCompressedClassPointers) {
      // HeapBaseMinAddress can be greater than default but not less than.
      if (!FLAG_IS_DEFAULT(HeapBaseMinAddress)) {
        if (HeapBaseMinAddress < DefaultHeapBaseMinAddress) {
          // matches compressed oops printing flags
          log_debug(gc, heap, coops)("HeapBaseMinAddress must be at least " SIZE_FORMAT
                                     " (" SIZE_FORMAT "G) which is greater than value given " SIZE_FORMAT,
                                     DefaultHeapBaseMinAddress,
                                     DefaultHeapBaseMinAddress/G,
                                     HeapBaseMinAddress);
          FLAG_SET_ERGO(HeapBaseMinAddress, DefaultHeapBaseMinAddress);
        }
      }
    }
    if (UseCompressedOops) {
      // Limit the heap size to the maximum possible when using compressed oops
      julong max_coop_heap = (julong)max_heap_for_compressed_oops();

      if (HeapBaseMinAddress + MaxHeapSize < max_coop_heap) {
        // Heap should be above HeapBaseMinAddress to get zero based compressed oops
        // but it should be not less than default MaxHeapSize.
        max_coop_heap -= HeapBaseMinAddress;
      }

      // If user specified flags prioritizing os physical
      // memory limits, then disable compressed oops if
      // limits exceed max_coop_heap and UseCompressedOops
      // was not specified.
      if (reasonable_max > max_coop_heap) {
        if (FLAG_IS_ERGO(UseCompressedOops) && override_coop_limit) {
          log_info(cds)("UseCompressedOops and UseCompressedClassPointers have been disabled due to"
            " max heap " SIZE_FORMAT " > compressed oop heap " SIZE_FORMAT ". "
            "Please check the setting of MaxRAMPercentage %5.2f."
            ,(size_t)reasonable_max, (size_t)max_coop_heap, MaxRAMPercentage);
          FLAG_SET_ERGO(UseCompressedOops, false);
          if (COMPRESSED_CLASS_POINTERS_DEPENDS_ON_COMPRESSED_OOPS) {
            FLAG_SET_ERGO(UseCompressedClassPointers, false);
          }
        } else {
          reasonable_max = MIN2(reasonable_max, max_coop_heap);
        }
      }
    }
#endif // _LP64

    log_trace(gc, heap)("  Maximum heap size " SIZE_FORMAT, (size_t) reasonable_max);
    FLAG_SET_ERGO(MaxHeapSize, (size_t)reasonable_max);
  }

  // If the minimum or initial heap_size have not been set or requested to be set
  // ergonomically, set them accordingly.
  if (InitialHeapSize == 0 || MinHeapSize == 0) {
    julong reasonable_minimum = (julong)(OldSize + NewSize);

    reasonable_minimum = MIN2(reasonable_minimum, (julong)MaxHeapSize);

    reasonable_minimum = limit_heap_by_allocatable_memory(reasonable_minimum);

    if (InitialHeapSize == 0) {
      julong reasonable_initial = (julong)((phys_mem * InitialRAMPercentage) / 100);
      reasonable_initial = limit_heap_by_allocatable_memory(reasonable_initial);

      reasonable_initial = MAX3(reasonable_initial, reasonable_minimum, (julong)MinHeapSize);
      reasonable_initial = MIN2(reasonable_initial, (julong)MaxHeapSize);

      FLAG_SET_ERGO(InitialHeapSize, (size_t)reasonable_initial);
      log_trace(gc, heap)("  Initial heap size " SIZE_FORMAT, InitialHeapSize);
    }
    // If the minimum heap size has not been set (via -Xms or -XX:MinHeapSize),
    // synchronize with InitialHeapSize to avoid errors with the default value.
    if (MinHeapSize == 0) {
      FLAG_SET_ERGO(MinHeapSize, MIN2((size_t)reasonable_minimum, InitialHeapSize));
      log_trace(gc, heap)("  Minimum heap size " SIZE_FORMAT, MinHeapSize);
    }
  }
}

// This option inspects the machine and attempts to set various
// parameters to be optimal for long-running, memory allocation
// intensive jobs.  It is intended for machines with large
// amounts of cpu and memory.
jint Arguments::set_aggressive_heap_flags() {
  // initHeapSize is needed since _initial_heap_size is 4 bytes on a 32 bit
  // VM, but we may not be able to represent the total physical memory
  // available (like having 8gb of memory on a box but using a 32bit VM).
  // Thus, we need to make sure we're using a julong for intermediate
  // calculations.
  julong initHeapSize;
  julong total_memory = os::physical_memory();

  if (total_memory < (julong) 256 * M) {
    jio_fprintf(defaultStream::error_stream(),
            "You need at least 256mb of memory to use -XX:+AggressiveHeap\n");
    vm_exit(1);
  }

  // The heap size is half of available memory, or (at most)
  // all of possible memory less 160mb (leaving room for the OS
  // when using ISM).  This is the maximum; because adaptive sizing
  // is turned on below, the actual space used may be smaller.

  initHeapSize = MIN2(total_memory / (julong) 2,
          total_memory - (julong) 160 * M);

  initHeapSize = limit_heap_by_allocatable_memory(initHeapSize);

  if (FLAG_IS_DEFAULT(MaxHeapSize)) {
    if (FLAG_SET_CMDLINE(MaxHeapSize, initHeapSize) != JVMFlag::SUCCESS) {
      return JNI_EINVAL;
    }
    if (FLAG_SET_CMDLINE(InitialHeapSize, initHeapSize) != JVMFlag::SUCCESS) {
      return JNI_EINVAL;
    }
    if (FLAG_SET_CMDLINE(MinHeapSize, initHeapSize) != JVMFlag::SUCCESS) {
      return JNI_EINVAL;
    }
  }
  if (FLAG_IS_DEFAULT(NewSize)) {
    // Make the young generation 3/8ths of the total heap.
    if (FLAG_SET_CMDLINE(NewSize,
            ((julong) MaxHeapSize / (julong) 8) * (julong) 3) != JVMFlag::SUCCESS) {
      return JNI_EINVAL;
    }
    if (FLAG_SET_CMDLINE(MaxNewSize, NewSize) != JVMFlag::SUCCESS) {
      return JNI_EINVAL;
    }
  }

#if !defined(_ALLBSD_SOURCE) && !defined(AIX)  // UseLargePages is not yet supported on BSD and AIX.
  FLAG_SET_DEFAULT(UseLargePages, true);
#endif

  // Increase some data structure sizes for efficiency
  if (FLAG_SET_CMDLINE(BaseFootPrintEstimate, MaxHeapSize) != JVMFlag::SUCCESS) {
    return JNI_EINVAL;
  }
  if (FLAG_SET_CMDLINE(ResizeTLAB, false) != JVMFlag::SUCCESS) {
    return JNI_EINVAL;
  }
  if (FLAG_SET_CMDLINE(TLABSize, 256 * K) != JVMFlag::SUCCESS) {
    return JNI_EINVAL;
  }

  // See the OldPLABSize comment below, but replace 'after promotion'
  // with 'after copying'.  YoungPLABSize is the size of the survivor
  // space per-gc-thread buffers.  The default is 4kw.
  if (FLAG_SET_CMDLINE(YoungPLABSize, 256 * K) != JVMFlag::SUCCESS) { // Note: this is in words
    return JNI_EINVAL;
  }

  // OldPLABSize is the size of the buffers in the old gen that
  // UseParallelGC uses to promote live data that doesn't fit in the
  // survivor spaces.  At any given time, there's one for each gc thread.
  // The default size is 1kw. These buffers are rarely used, since the
  // survivor spaces are usually big enough.  For specjbb, however, there
  // are occasions when there's lots of live data in the young gen
  // and we end up promoting some of it.  We don't have a definite
  // explanation for why bumping OldPLABSize helps, but the theory
  // is that a bigger PLAB results in retaining something like the
  // original allocation order after promotion, which improves mutator
  // locality.  A minor effect may be that larger PLABs reduce the
  // number of PLAB allocation events during gc.  The value of 8kw
  // was arrived at by experimenting with specjbb.
  if (FLAG_SET_CMDLINE(OldPLABSize, 8 * K) != JVMFlag::SUCCESS) { // Note: this is in words
    return JNI_EINVAL;
  }

  // Enable parallel GC and adaptive generation sizing
  if (FLAG_SET_CMDLINE(UseParallelGC, true) != JVMFlag::SUCCESS) {
    return JNI_EINVAL;
  }

  // Encourage steady state memory management
  if (FLAG_SET_CMDLINE(ThresholdTolerance, 100) != JVMFlag::SUCCESS) {
    return JNI_EINVAL;
  }

  // This appears to improve mutator locality
  if (FLAG_SET_CMDLINE(ScavengeBeforeFullGC, false) != JVMFlag::SUCCESS) {
    return JNI_EINVAL;
  }

  return JNI_OK;
}

// This must be called after ergonomics.
void Arguments::set_bytecode_flags() {
  if (!RewriteBytecodes) {
    FLAG_SET_DEFAULT(RewriteFrequentPairs, false);
  }
}

// Aggressive optimization flags
jint Arguments::set_aggressive_opts_flags() {
#ifdef COMPILER2
  if (AggressiveUnboxing) {
    if (FLAG_IS_DEFAULT(EliminateAutoBox)) {
      FLAG_SET_DEFAULT(EliminateAutoBox, true);
    } else if (!EliminateAutoBox) {
      // warning("AggressiveUnboxing is disabled because EliminateAutoBox is disabled");
      AggressiveUnboxing = false;
    }
    if (FLAG_IS_DEFAULT(DoEscapeAnalysis)) {
      FLAG_SET_DEFAULT(DoEscapeAnalysis, true);
    } else if (!DoEscapeAnalysis) {
      // warning("AggressiveUnboxing is disabled because DoEscapeAnalysis is disabled");
      AggressiveUnboxing = false;
    }
  }
  if (!FLAG_IS_DEFAULT(AutoBoxCacheMax)) {
    if (FLAG_IS_DEFAULT(EliminateAutoBox)) {
      FLAG_SET_DEFAULT(EliminateAutoBox, true);
    }
    // Feed the cache size setting into the JDK
    char buffer[1024];
    jio_snprintf(buffer, 1024, "java.lang.Integer.IntegerCache.high=" INTX_FORMAT, AutoBoxCacheMax);
    if (!add_property(buffer)) {
      return JNI_ENOMEM;
    }
  }
#endif

  return JNI_OK;
}

//===========================================================================================================
// Parsing of java.compiler property

void Arguments::process_java_compiler_argument(const char* arg) {
  // For backwards compatibility, Djava.compiler=NONE or ""
  // causes us to switch to -Xint mode UNLESS -Xdebug
  // is also specified.
  if (strlen(arg) == 0 || strcasecmp(arg, "NONE") == 0) {
    set_java_compiler(true);    // "-Djava.compiler[=...]" most recently seen.
  }
}

void Arguments::process_java_launcher_argument(const char* launcher, void* extra_info) {
  if (_sun_java_launcher != _default_java_launcher) {
    os::free(const_cast<char*>(_sun_java_launcher));
  }
  _sun_java_launcher = os::strdup_check_oom(launcher);
}

bool Arguments::created_by_java_launcher() {
  assert(_sun_java_launcher != nullptr, "property must have value");
  return strcmp(DEFAULT_JAVA_LAUNCHER, _sun_java_launcher) != 0;
}

bool Arguments::sun_java_launcher_is_altjvm() {
  return _sun_java_launcher_is_altjvm;
}

//===========================================================================================================
// Parsing of main arguments

unsigned int addreads_count = 0;
unsigned int addexports_count = 0;
unsigned int addopens_count = 0;
unsigned int addmods_count = 0;
unsigned int patch_mod_count = 0;
unsigned int enable_native_access_count = 0;

// Check the consistency of vm_init_args
bool Arguments::check_vm_args_consistency() {
  // Method for adding checks for flag consistency.
  // The intent is to warn the user of all possible conflicts,
  // before returning an error.
  // Note: Needs platform-dependent factoring.
  bool status = true;

  if (TLABRefillWasteFraction == 0) {
    jio_fprintf(defaultStream::error_stream(),
                "TLABRefillWasteFraction should be a denominator, "
                "not " SIZE_FORMAT "\n",
                TLABRefillWasteFraction);
    status = false;
  }

  status = CompilerConfig::check_args_consistency(status);
#if INCLUDE_JVMCI
  if (status && EnableJVMCI) {
    PropertyList_unique_add(&_system_properties, "jdk.internal.vm.ci.enabled", "true",
        AddProperty, UnwriteableProperty, InternalProperty);
    if (ClassLoader::is_module_observable("jdk.internal.vm.ci")) {
      if (!create_numbered_module_property("jdk.module.addmods", "jdk.internal.vm.ci", addmods_count++)) {
        return false;
      }
    }
  }
#endif

#if INCLUDE_JFR
  if (status && (FlightRecorderOptions || StartFlightRecording)) {
    if (!create_numbered_module_property("jdk.module.addmods", "jdk.jfr", addmods_count++)) {
      return false;
    }
  }
#endif

#ifndef SUPPORT_RESERVED_STACK_AREA
  if (StackReservedPages != 0) {
    FLAG_SET_CMDLINE(StackReservedPages, 0);
    warning("Reserved Stack Area not supported on this platform");
  }
#endif

#if !defined(X86) && !defined(AARCH64) && !defined(PPC64) && !defined(RISCV64)
  if (UseHeavyMonitors) {
    jio_fprintf(defaultStream::error_stream(),
                "UseHeavyMonitors is not fully implemented on this architecture");
    return false;
  }
#endif
#if (defined(X86) || defined(PPC64)) && !defined(ZERO)
  if (UseHeavyMonitors && UseRTMForStackLocks) {
    jio_fprintf(defaultStream::error_stream(),
                "-XX:+UseHeavyMonitors and -XX:+UseRTMForStackLocks are mutually exclusive");

    return false;
  }
#endif
  if (VerifyHeavyMonitors && !UseHeavyMonitors) {
    jio_fprintf(defaultStream::error_stream(),
                "-XX:+VerifyHeavyMonitors requires -XX:+UseHeavyMonitors");
    return false;
  }

  return status;
}

bool Arguments::is_bad_option(const JavaVMOption* option, jboolean ignore,
  const char* option_type) {
  if (ignore) return false;

  const char* spacer = " ";
  if (option_type == nullptr) {
    option_type = ++spacer; // Set both to the empty string.
  }

  jio_fprintf(defaultStream::error_stream(),
              "Unrecognized %s%soption: %s\n", option_type, spacer,
              option->optionString);
  return true;
}

static const char* user_assertion_options[] = {
  "-da", "-ea", "-disableassertions", "-enableassertions", 0
};

static const char* system_assertion_options[] = {
  "-dsa", "-esa", "-disablesystemassertions", "-enablesystemassertions", 0
};

bool Arguments::parse_uintx(const char* value,
                            uintx* uintx_arg,
                            uintx min_size) {
  uintx n;
  if (!parse_integer(value, &n)) {
    return false;
  }
  if (n >= min_size) {
    *uintx_arg = n;
    return true;
  } else {
    return false;
  }
}

bool Arguments::create_module_property(const char* prop_name, const char* prop_value, PropertyInternal internal) {
  assert(is_internal_module_property(prop_name), "unknown module property: '%s'", prop_name);
  size_t prop_len = strlen(prop_name) + strlen(prop_value) + 2;
  char* property = AllocateHeap(prop_len, mtArguments);
  int ret = jio_snprintf(property, prop_len, "%s=%s", prop_name, prop_value);
  if (ret < 0 || ret >= (int)prop_len) {
    FreeHeap(property);
    return false;
  }
  // These are not strictly writeable properties as they cannot be set via -Dprop=val. But that
  // is enforced by checking is_internal_module_property(). We need the property to be writeable so
  // that multiple occurrences of the associated flag just causes the existing property value to be
  // replaced ("last option wins"). Otherwise we would need to keep track of the flags and only convert
  // to a property after we have finished flag processing.
  bool added = add_property(property, WriteableProperty, internal);
  FreeHeap(property);
  return added;
}

bool Arguments::create_numbered_module_property(const char* prop_base_name, const char* prop_value, unsigned int count) {
  assert(is_internal_module_property(prop_base_name), "unknown module property: '%s'", prop_base_name);
  const unsigned int props_count_limit = 1000;
  const int max_digits = 3;
  const int extra_symbols_count = 3; // includes '.', '=', '\0'

  // Make sure count is < props_count_limit. Otherwise, memory allocation will be too small.
  if (count < props_count_limit) {
    size_t prop_len = strlen(prop_base_name) + strlen(prop_value) + max_digits + extra_symbols_count;
    char* property = AllocateHeap(prop_len, mtArguments);
    int ret = jio_snprintf(property, prop_len, "%s.%d=%s", prop_base_name, count, prop_value);
    if (ret < 0 || ret >= (int)prop_len) {
      FreeHeap(property);
      jio_fprintf(defaultStream::error_stream(), "Failed to create property %s.%d=%s\n", prop_base_name, count, prop_value);
      return false;
    }
    bool added = add_property(property, UnwriteableProperty, InternalProperty);
    FreeHeap(property);
    return added;
  }

  jio_fprintf(defaultStream::error_stream(), "Property count limit exceeded: %s, limit=%d\n", prop_base_name, props_count_limit);
  return false;
}

Arguments::ArgsRange Arguments::parse_memory_size(const char* s,
                                                  julong* long_arg,
                                                  julong min_size,
                                                  julong max_size) {
  if (!parse_integer(s, long_arg)) return arg_unreadable;
  return check_memory_size(*long_arg, min_size, max_size);
}

// Parse JavaVMInitArgs structure

jint Arguments::parse_vm_init_args(const JavaVMInitArgs *vm_options_args,
                                   const JavaVMInitArgs *java_tool_options_args,
                                   const JavaVMInitArgs *java_options_args,
                                   const JavaVMInitArgs *cmd_line_args) {
  bool patch_mod_javabase = false;

  // Save default settings for some mode flags
  Arguments::_AlwaysCompileLoopMethods = AlwaysCompileLoopMethods;
  Arguments::_UseOnStackReplacement    = UseOnStackReplacement;
  Arguments::_ClipInlining             = ClipInlining;
  Arguments::_BackgroundCompilation    = BackgroundCompilation;

  // Remember the default value of SharedBaseAddress.
  Arguments::_default_SharedBaseAddress = SharedBaseAddress;

  // Setup flags for mixed which is the default
  set_mode_flags(_mixed);

  // Parse args structure generated from java.base vm options resource
  jint result = parse_each_vm_init_arg(vm_options_args, &patch_mod_javabase, JVMFlagOrigin::JIMAGE_RESOURCE);
  if (result != JNI_OK) {
    return result;
  }

  // Parse args structure generated from JAVA_TOOL_OPTIONS environment
  // variable (if present).
  result = parse_each_vm_init_arg(java_tool_options_args, &patch_mod_javabase, JVMFlagOrigin::ENVIRON_VAR);
  if (result != JNI_OK) {
    return result;
  }

  // Parse args structure generated from the command line flags.
  result = parse_each_vm_init_arg(cmd_line_args, &patch_mod_javabase, JVMFlagOrigin::COMMAND_LINE);
  if (result != JNI_OK) {
    return result;
  }

  // Parse args structure generated from the _JAVA_OPTIONS environment
  // variable (if present) (mimics classic VM)
  result = parse_each_vm_init_arg(java_options_args, &patch_mod_javabase, JVMFlagOrigin::ENVIRON_VAR);
  if (result != JNI_OK) {
    return result;
  }

  // Disable CDS for exploded image
  if (!has_jimage()) {
    no_shared_spaces("CDS disabled on exploded JDK");
  }

  // We need to ensure processor and memory resources have been properly
  // configured - which may rely on arguments we just processed - before
  // doing the final argument processing. Any argument processing that
  // needs to know about processor and memory resources must occur after
  // this point.

  os::init_container_support();

  // Do final processing now that all arguments have been parsed
  result = finalize_vm_init_args(patch_mod_javabase);
  if (result != JNI_OK) {
    return result;
  }

  return JNI_OK;
}

// Checks if name in command-line argument -agent{lib,path}:name[=options]
// represents a valid JDWP agent.  is_path==true denotes that we
// are dealing with -agentpath (case where name is a path), otherwise with
// -agentlib
bool valid_jdwp_agent(char *name, bool is_path) {
  char *_name;
  const char *_jdwp = "jdwp";
  size_t _len_jdwp, _len_prefix;

  if (is_path) {
    if ((_name = strrchr(name, (int) *os::file_separator())) == nullptr) {
      return false;
    }

    _name++;  // skip past last path separator
    _len_prefix = strlen(JNI_LIB_PREFIX);

    if (strncmp(_name, JNI_LIB_PREFIX, _len_prefix) != 0) {
      return false;
    }

    _name += _len_prefix;
    _len_jdwp = strlen(_jdwp);

    if (strncmp(_name, _jdwp, _len_jdwp) == 0) {
      _name += _len_jdwp;
    }
    else {
      return false;
    }

    if (strcmp(_name, JNI_LIB_SUFFIX) != 0) {
      return false;
    }

    return true;
  }

  if (strcmp(name, _jdwp) == 0) {
    return true;
  }

  return false;
}

int Arguments::process_patch_mod_option(const char* patch_mod_tail, bool* patch_mod_javabase) {
  // --patch-module=<module>=<file>(<pathsep><file>)*
  assert(patch_mod_tail != nullptr, "Unexpected null patch-module value");
  // Find the equal sign between the module name and the path specification
  const char* module_equal = strchr(patch_mod_tail, '=');
  if (module_equal == nullptr) {
    jio_fprintf(defaultStream::output_stream(), "Missing '=' in --patch-module specification\n");
    return JNI_ERR;
  } else {
    // Pick out the module name
    size_t module_len = module_equal - patch_mod_tail;
    char* module_name = NEW_C_HEAP_ARRAY_RETURN_NULL(char, module_len+1, mtArguments);
    if (module_name != nullptr) {
      memcpy(module_name, patch_mod_tail, module_len);
      *(module_name + module_len) = '\0';
      // The path piece begins one past the module_equal sign
      add_patch_mod_prefix(module_name, module_equal + 1, patch_mod_javabase);
      FREE_C_HEAP_ARRAY(char, module_name);
      if (!create_numbered_module_property("jdk.module.patch", patch_mod_tail, patch_mod_count++)) {
        return JNI_ENOMEM;
      }
    } else {
      return JNI_ENOMEM;
    }
  }
  return JNI_OK;
}

// Parse -Xss memory string parameter and convert to ThreadStackSize in K.
jint Arguments::parse_xss(const JavaVMOption* option, const char* tail, intx* out_ThreadStackSize) {
  // The min and max sizes match the values in globals.hpp, but scaled
  // with K. The values have been chosen so that alignment with page
  // size doesn't change the max value, which makes the conversions
  // back and forth between Xss value and ThreadStackSize value easier.
  // The values have also been chosen to fit inside a 32-bit signed type.
  const julong min_ThreadStackSize = 0;
  const julong max_ThreadStackSize = 1 * M;

  // Make sure the above values match the range set in globals.hpp
  const JVMTypedFlagLimit<intx>* limit = JVMFlagLimit::get_range_at(FLAG_MEMBER_ENUM(ThreadStackSize))->cast<intx>();
  assert(min_ThreadStackSize == static_cast<julong>(limit->min()), "must be");
  assert(max_ThreadStackSize == static_cast<julong>(limit->max()), "must be");

  const julong min_size = min_ThreadStackSize * K;
  const julong max_size = max_ThreadStackSize * K;

  assert(is_aligned(max_size, os::vm_page_size()), "Implementation assumption");

  julong size = 0;
  ArgsRange errcode = parse_memory_size(tail, &size, min_size, max_size);
  if (errcode != arg_in_range) {
    bool silent = (option == nullptr); // Allow testing to silence error messages
    if (!silent) {
      jio_fprintf(defaultStream::error_stream(),
                  "Invalid thread stack size: %s\n", option->optionString);
      describe_range_error(errcode);
    }
    return JNI_EINVAL;
  }

  // Internally track ThreadStackSize in units of 1024 bytes.
  const julong size_aligned = align_up(size, K);
  assert(size <= size_aligned,
         "Overflow: " JULONG_FORMAT " " JULONG_FORMAT,
         size, size_aligned);

  const julong size_in_K = size_aligned / K;
  assert(size_in_K < (julong)max_intx,
         "size_in_K doesn't fit in the type of ThreadStackSize: " JULONG_FORMAT,
         size_in_K);

  // Check that code expanding ThreadStackSize to a page aligned number of bytes won't overflow.
  const julong max_expanded = align_up(size_in_K * K, os::vm_page_size());
  assert(max_expanded < max_uintx && max_expanded >= size_in_K,
         "Expansion overflowed: " JULONG_FORMAT " " JULONG_FORMAT,
         max_expanded, size_in_K);

  *out_ThreadStackSize = (intx)size_in_K;

  return JNI_OK;
}

jint Arguments::parse_each_vm_init_arg(const JavaVMInitArgs* args, bool* patch_mod_javabase, JVMFlagOrigin origin) {
  // For match_option to return remaining or value part of option string
  const char* tail;

  // iterate over arguments
  for (int index = 0; index < args->nOptions; index++) {
    bool is_absolute_path = false;  // for -agentpath vs -agentlib

    const JavaVMOption* option = args->options + index;

    if (!match_option(option, "-Djava.class.path", &tail) &&
        !match_option(option, "-Dsun.java.command", &tail) &&
        !match_option(option, "-Dsun.java.launcher", &tail)) {

        // add all jvm options to the jvm_args string. This string
        // is used later to set the java.vm.args PerfData string constant.
        // the -Djava.class.path and the -Dsun.java.command options are
        // omitted from jvm_args string as each have their own PerfData
        // string constant object.
        build_jvm_args(option->optionString);
    }

    // -verbose:[class/module/gc/jni]
    if (match_option(option, "-verbose", &tail)) {
      if (!strcmp(tail, ":class") || !strcmp(tail, "")) {
        LogConfiguration::configure_stdout(LogLevel::Info, true, LOG_TAGS(class, load));
        LogConfiguration::configure_stdout(LogLevel::Info, true, LOG_TAGS(class, unload));
      } else if (!strcmp(tail, ":module")) {
        LogConfiguration::configure_stdout(LogLevel::Info, true, LOG_TAGS(module, load));
        LogConfiguration::configure_stdout(LogLevel::Info, true, LOG_TAGS(module, unload));
      } else if (!strcmp(tail, ":gc")) {
        if (_legacyGCLogging.lastFlag == 0) {
          _legacyGCLogging.lastFlag = 1;
        }
      } else if (!strcmp(tail, ":jni")) {
        LogConfiguration::configure_stdout(LogLevel::Debug, true, LOG_TAGS(jni, resolve));
      }
    // -da / -ea / -disableassertions / -enableassertions
    // These accept an optional class/package name separated by a colon, e.g.,
    // -da:java.lang.Thread.
    } else if (match_option(option, user_assertion_options, &tail, true)) {
      bool enable = option->optionString[1] == 'e';     // char after '-' is 'e'
      if (*tail == '\0') {
        JavaAssertions::setUserClassDefault(enable);
      } else {
        assert(*tail == ':', "bogus match by match_option()");
        JavaAssertions::addOption(tail + 1, enable);
      }
    // -dsa / -esa / -disablesystemassertions / -enablesystemassertions
    } else if (match_option(option, system_assertion_options, &tail, false)) {
      bool enable = option->optionString[1] == 'e';     // char after '-' is 'e'
      JavaAssertions::setSystemClassDefault(enable);
    // -bootclasspath:
    } else if (match_option(option, "-Xbootclasspath:", &tail)) {
        jio_fprintf(defaultStream::output_stream(),
          "-Xbootclasspath is no longer a supported option.\n");
        return JNI_EINVAL;
    // -bootclasspath/a:
    } else if (match_option(option, "-Xbootclasspath/a:", &tail)) {
      Arguments::append_sysclasspath(tail);
#if INCLUDE_CDS
      MetaspaceShared::disable_optimized_module_handling();
      log_info(cds)("optimized module handling: disabled because bootclasspath was appended");
#endif
    // -bootclasspath/p:
    } else if (match_option(option, "-Xbootclasspath/p:", &tail)) {
        jio_fprintf(defaultStream::output_stream(),
          "-Xbootclasspath/p is no longer a supported option.\n");
        return JNI_EINVAL;
    // -Xrun
    } else if (match_option(option, "-Xrun", &tail)) {
      if (tail != nullptr) {
        const char* pos = strchr(tail, ':');
        size_t len = (pos == nullptr) ? strlen(tail) : pos - tail;
        char* name = NEW_C_HEAP_ARRAY(char, len + 1, mtArguments);
        jio_snprintf(name, len + 1, "%s", tail);

        char *options = nullptr;
        if(pos != nullptr) {
          size_t len2 = strlen(pos+1) + 1; // options start after ':'.  Final zero must be copied.
          options = (char*)memcpy(NEW_C_HEAP_ARRAY(char, len2, mtArguments), pos+1, len2);
        }
#if !INCLUDE_JVMTI
        if (strcmp(name, "jdwp") == 0) {
          jio_fprintf(defaultStream::error_stream(),
            "Debugging agents are not supported in this VM\n");
          return JNI_ERR;
        }
#endif // !INCLUDE_JVMTI
<<<<<<< HEAD
        AgentList::add_xrun(name, options, false);
=======
        add_init_library(name, options);
        FREE_C_HEAP_ARRAY(char, name);
        FREE_C_HEAP_ARRAY(char, options);
>>>>>>> 83cf28f9
      }
    } else if (match_option(option, "--add-reads=", &tail)) {
      if (!create_numbered_module_property("jdk.module.addreads", tail, addreads_count++)) {
        return JNI_ENOMEM;
      }
    } else if (match_option(option, "--add-exports=", &tail)) {
      if (!create_numbered_module_property("jdk.module.addexports", tail, addexports_count++)) {
        return JNI_ENOMEM;
      }
    } else if (match_option(option, "--add-opens=", &tail)) {
      if (!create_numbered_module_property("jdk.module.addopens", tail, addopens_count++)) {
        return JNI_ENOMEM;
      }
    } else if (match_option(option, "--add-modules=", &tail)) {
      if (!create_numbered_module_property("jdk.module.addmods", tail, addmods_count++)) {
        return JNI_ENOMEM;
      }
    } else if (match_option(option, "--enable-native-access=", &tail)) {
      if (!create_numbered_module_property("jdk.module.enable.native.access", tail, enable_native_access_count++)) {
        return JNI_ENOMEM;
      }
    } else if (match_option(option, "--limit-modules=", &tail)) {
      if (!create_module_property("jdk.module.limitmods", tail, InternalProperty)) {
        return JNI_ENOMEM;
      }
    } else if (match_option(option, "--module-path=", &tail)) {
      if (!create_module_property("jdk.module.path", tail, ExternalProperty)) {
        return JNI_ENOMEM;
      }
    } else if (match_option(option, "--upgrade-module-path=", &tail)) {
      if (!create_module_property("jdk.module.upgrade.path", tail, ExternalProperty)) {
        return JNI_ENOMEM;
      }
    } else if (match_option(option, "--patch-module=", &tail)) {
      // --patch-module=<module>=<file>(<pathsep><file>)*
      int res = process_patch_mod_option(tail, patch_mod_javabase);
      if (res != JNI_OK) {
        return res;
      }
    } else if (match_option(option, "--illegal-access=", &tail)) {
      char version[256];
      JDK_Version::jdk(17).to_string(version, sizeof(version));
      warning("Ignoring option %s; support was removed in %s", option->optionString, version);
    // -agentlib and -agentpath
    } else if (match_option(option, "-agentlib:", &tail) ||
          (is_absolute_path = match_option(option, "-agentpath:", &tail))) {
      if(tail != nullptr) {
        const char* pos = strchr(tail, '=');
        char* name;
        if (pos == nullptr) {
          name = os::strdup_check_oom(tail, mtArguments);
        } else {
          size_t len = pos - tail;
          name = NEW_C_HEAP_ARRAY(char, len + 1, mtArguments);
          memcpy(name, tail, len);
          name[len] = '\0';
        }

        char *options = nullptr;
        if(pos != nullptr) {
          options = os::strdup_check_oom(pos + 1, mtArguments);
        }
#if !INCLUDE_JVMTI
        if (valid_jdwp_agent(name, is_absolute_path)) {
          jio_fprintf(defaultStream::error_stream(),
            "Debugging agents are not supported in this VM\n");
          return JNI_ERR;
        }
#endif // !INCLUDE_JVMTI
<<<<<<< HEAD
        AgentList::add(name, options, is_absolute_path);
=======
        add_init_agent(name, options, is_absolute_path);
        os::free(name);
        os::free(options);
>>>>>>> 83cf28f9
      }
    // -javaagent
    } else if (match_option(option, "-javaagent:", &tail)) {
#if !INCLUDE_JVMTI
      jio_fprintf(defaultStream::error_stream(),
        "Instrumentation agents are not supported in this VM\n");
      return JNI_ERR;
#else
      if (tail != nullptr) {
        size_t length = strlen(tail) + 1;
        char *options = NEW_C_HEAP_ARRAY(char, length, mtArguments);
        jio_snprintf(options, length, "%s", tail);
<<<<<<< HEAD
        AgentList::add("instrument", options, false);
=======
        add_instrument_agent("instrument", options, false);
        FREE_C_HEAP_ARRAY(char, options);
>>>>>>> 83cf28f9
        // java agents need module java.instrument
        if (!create_numbered_module_property("jdk.module.addmods", "java.instrument", addmods_count++)) {
          return JNI_ENOMEM;
        }
      }
#endif // !INCLUDE_JVMTI
    // --enable_preview
    } else if (match_option(option, "--enable-preview")) {
      set_enable_preview();
    // -Xnoclassgc
    } else if (match_option(option, "-Xnoclassgc")) {
      if (FLAG_SET_CMDLINE(ClassUnloading, false) != JVMFlag::SUCCESS) {
        return JNI_EINVAL;
      }
    // -Xbatch
    } else if (match_option(option, "-Xbatch")) {
      if (FLAG_SET_CMDLINE(BackgroundCompilation, false) != JVMFlag::SUCCESS) {
        return JNI_EINVAL;
      }
    // -Xmn for compatibility with other JVM vendors
    } else if (match_option(option, "-Xmn", &tail)) {
      julong long_initial_young_size = 0;
      ArgsRange errcode = parse_memory_size(tail, &long_initial_young_size, 1);
      if (errcode != arg_in_range) {
        jio_fprintf(defaultStream::error_stream(),
                    "Invalid initial young generation size: %s\n", option->optionString);
        describe_range_error(errcode);
        return JNI_EINVAL;
      }
      if (FLAG_SET_CMDLINE(MaxNewSize, (size_t)long_initial_young_size) != JVMFlag::SUCCESS) {
        return JNI_EINVAL;
      }
      if (FLAG_SET_CMDLINE(NewSize, (size_t)long_initial_young_size) != JVMFlag::SUCCESS) {
        return JNI_EINVAL;
      }
    // -Xms
    } else if (match_option(option, "-Xms", &tail)) {
      julong size = 0;
      // an initial heap size of 0 means automatically determine
      ArgsRange errcode = parse_memory_size(tail, &size, 0);
      if (errcode != arg_in_range) {
        jio_fprintf(defaultStream::error_stream(),
                    "Invalid initial heap size: %s\n", option->optionString);
        describe_range_error(errcode);
        return JNI_EINVAL;
      }
      if (FLAG_SET_CMDLINE(MinHeapSize, (size_t)size) != JVMFlag::SUCCESS) {
        return JNI_EINVAL;
      }
      if (FLAG_SET_CMDLINE(InitialHeapSize, (size_t)size) != JVMFlag::SUCCESS) {
        return JNI_EINVAL;
      }
    // -Xmx
    } else if (match_option(option, "-Xmx", &tail) || match_option(option, "-XX:MaxHeapSize=", &tail)) {
      julong long_max_heap_size = 0;
      ArgsRange errcode = parse_memory_size(tail, &long_max_heap_size, 1);
      if (errcode != arg_in_range) {
        jio_fprintf(defaultStream::error_stream(),
                    "Invalid maximum heap size: %s\n", option->optionString);
        describe_range_error(errcode);
        return JNI_EINVAL;
      }
      if (FLAG_SET_CMDLINE(MaxHeapSize, (size_t)long_max_heap_size) != JVMFlag::SUCCESS) {
        return JNI_EINVAL;
      }
    // Xmaxf
    } else if (match_option(option, "-Xmaxf", &tail)) {
      char* err;
      int maxf = (int)(strtod(tail, &err) * 100);
      if (*err != '\0' || *tail == '\0') {
        jio_fprintf(defaultStream::error_stream(),
                    "Bad max heap free percentage size: %s\n",
                    option->optionString);
        return JNI_EINVAL;
      } else {
        if (FLAG_SET_CMDLINE(MaxHeapFreeRatio, maxf) != JVMFlag::SUCCESS) {
            return JNI_EINVAL;
        }
      }
    // Xminf
    } else if (match_option(option, "-Xminf", &tail)) {
      char* err;
      int minf = (int)(strtod(tail, &err) * 100);
      if (*err != '\0' || *tail == '\0') {
        jio_fprintf(defaultStream::error_stream(),
                    "Bad min heap free percentage size: %s\n",
                    option->optionString);
        return JNI_EINVAL;
      } else {
        if (FLAG_SET_CMDLINE(MinHeapFreeRatio, minf) != JVMFlag::SUCCESS) {
          return JNI_EINVAL;
        }
      }
    // -Xss
    } else if (match_option(option, "-Xss", &tail)) {
      intx value = 0;
      jint err = parse_xss(option, tail, &value);
      if (err != JNI_OK) {
        return err;
      }
      if (FLAG_SET_CMDLINE(ThreadStackSize, value) != JVMFlag::SUCCESS) {
        return JNI_EINVAL;
      }
    } else if (match_option(option, "-Xmaxjitcodesize", &tail) ||
               match_option(option, "-XX:ReservedCodeCacheSize=", &tail)) {
      julong long_ReservedCodeCacheSize = 0;

      ArgsRange errcode = parse_memory_size(tail, &long_ReservedCodeCacheSize, 1);
      if (errcode != arg_in_range) {
        jio_fprintf(defaultStream::error_stream(),
                    "Invalid maximum code cache size: %s.\n", option->optionString);
        return JNI_EINVAL;
      }
      if (FLAG_SET_CMDLINE(ReservedCodeCacheSize, (uintx)long_ReservedCodeCacheSize) != JVMFlag::SUCCESS) {
        return JNI_EINVAL;
      }
    // -green
    } else if (match_option(option, "-green")) {
      jio_fprintf(defaultStream::error_stream(),
                  "Green threads support not available\n");
          return JNI_EINVAL;
    // -native
    } else if (match_option(option, "-native")) {
          // HotSpot always uses native threads, ignore silently for compatibility
    // -Xrs
    } else if (match_option(option, "-Xrs")) {
          // Classic/EVM option, new functionality
      if (FLAG_SET_CMDLINE(ReduceSignalUsage, true) != JVMFlag::SUCCESS) {
        return JNI_EINVAL;
      }
      // -Xprof
    } else if (match_option(option, "-Xprof")) {
      char version[256];
      // Obsolete in JDK 10
      JDK_Version::jdk(10).to_string(version, sizeof(version));
      warning("Ignoring option %s; support was removed in %s", option->optionString, version);
    // -Xinternalversion
    } else if (match_option(option, "-Xinternalversion")) {
      jio_fprintf(defaultStream::output_stream(), "%s\n",
                  VM_Version::internal_vm_info_string());
      vm_exit(0);
#ifndef PRODUCT
    // -Xprintflags
    } else if (match_option(option, "-Xprintflags")) {
      JVMFlag::printFlags(tty, false);
      vm_exit(0);
#endif
    // -D
    } else if (match_option(option, "-D", &tail)) {
      const char* value;
      if (match_option(option, "-Djava.endorsed.dirs=", &value) &&
            *value!= '\0' && strcmp(value, "\"\"") != 0) {
        // abort if -Djava.endorsed.dirs is set
        jio_fprintf(defaultStream::output_stream(),
          "-Djava.endorsed.dirs=%s is not supported. Endorsed standards and standalone APIs\n"
          "in modular form will be supported via the concept of upgradeable modules.\n", value);
        return JNI_EINVAL;
      }
      if (match_option(option, "-Djava.ext.dirs=", &value) &&
            *value != '\0' && strcmp(value, "\"\"") != 0) {
        // abort if -Djava.ext.dirs is set
        jio_fprintf(defaultStream::output_stream(),
          "-Djava.ext.dirs=%s is not supported.  Use -classpath instead.\n", value);
        return JNI_EINVAL;
      }
      // Check for module related properties.  They must be set using the modules
      // options. For example: use "--add-modules=java.sql", not
      // "-Djdk.module.addmods=java.sql"
      if (is_internal_module_property(option->optionString + 2)) {
        needs_module_property_warning = true;
        continue;
      }
      if (!add_property(tail)) {
        return JNI_ENOMEM;
      }
      // Out of the box management support
      if (match_option(option, "-Dcom.sun.management", &tail)) {
#if INCLUDE_MANAGEMENT
        if (FLAG_SET_CMDLINE(ManagementServer, true) != JVMFlag::SUCCESS) {
          return JNI_EINVAL;
        }
        // management agent in module jdk.management.agent
        if (!create_numbered_module_property("jdk.module.addmods", "jdk.management.agent", addmods_count++)) {
          return JNI_ENOMEM;
        }
#else
        jio_fprintf(defaultStream::output_stream(),
          "-Dcom.sun.management is not supported in this VM.\n");
        return JNI_ERR;
#endif
      }
    // -Xint
    } else if (match_option(option, "-Xint")) {
          set_mode_flags(_int);
    // -Xmixed
    } else if (match_option(option, "-Xmixed")) {
          set_mode_flags(_mixed);
    // -Xcomp
    } else if (match_option(option, "-Xcomp")) {
      // for testing the compiler; turn off all flags that inhibit compilation
          set_mode_flags(_comp);
    // -Xshare:dump
    } else if (match_option(option, "-Xshare:dump")) {
      DumpSharedSpaces = true;
    // -Xshare:on
    } else if (match_option(option, "-Xshare:on")) {
      UseSharedSpaces = true;
      RequireSharedSpaces = true;
    // -Xshare:auto || -XX:ArchiveClassesAtExit=<archive file>
    } else if (match_option(option, "-Xshare:auto")) {
      UseSharedSpaces = true;
      RequireSharedSpaces = false;
      xshare_auto_cmd_line = true;
    // -Xshare:off
    } else if (match_option(option, "-Xshare:off")) {
      UseSharedSpaces = false;
      RequireSharedSpaces = false;
    // -Xverify
    } else if (match_option(option, "-Xverify", &tail)) {
      if (strcmp(tail, ":all") == 0 || strcmp(tail, "") == 0) {
        if (FLAG_SET_CMDLINE(BytecodeVerificationLocal, true) != JVMFlag::SUCCESS) {
          return JNI_EINVAL;
        }
        if (FLAG_SET_CMDLINE(BytecodeVerificationRemote, true) != JVMFlag::SUCCESS) {
          return JNI_EINVAL;
        }
      } else if (strcmp(tail, ":remote") == 0) {
        if (FLAG_SET_CMDLINE(BytecodeVerificationLocal, false) != JVMFlag::SUCCESS) {
          return JNI_EINVAL;
        }
        if (FLAG_SET_CMDLINE(BytecodeVerificationRemote, true) != JVMFlag::SUCCESS) {
          return JNI_EINVAL;
        }
      } else if (strcmp(tail, ":none") == 0) {
        if (FLAG_SET_CMDLINE(BytecodeVerificationLocal, false) != JVMFlag::SUCCESS) {
          return JNI_EINVAL;
        }
        if (FLAG_SET_CMDLINE(BytecodeVerificationRemote, false) != JVMFlag::SUCCESS) {
          return JNI_EINVAL;
        }
        warning("Options -Xverify:none and -noverify were deprecated in JDK 13 and will likely be removed in a future release.");
      } else if (is_bad_option(option, args->ignoreUnrecognized, "verification")) {
        return JNI_EINVAL;
      }
    // -Xdebug
    } else if (match_option(option, "-Xdebug")) {
      // note this flag has been used, then ignore
      set_xdebug_mode(true);
    // -Xnoagent
    } else if (match_option(option, "-Xnoagent")) {
      // For compatibility with classic. HotSpot refuses to load the old style agent.dll.
    } else if (match_option(option, "-Xloggc:", &tail)) {
      // Deprecated flag to redirect GC output to a file. -Xloggc:<filename>
      log_warning(gc)("-Xloggc is deprecated. Will use -Xlog:gc:%s instead.", tail);
      _legacyGCLogging.lastFlag = 2;
      _legacyGCLogging.file = os::strdup_check_oom(tail);
    } else if (match_option(option, "-Xlog", &tail)) {
      bool ret = false;
      if (strcmp(tail, ":help") == 0) {
        fileStream stream(defaultStream::output_stream());
        LogConfiguration::print_command_line_help(&stream);
        vm_exit(0);
      } else if (strcmp(tail, ":disable") == 0) {
        LogConfiguration::disable_logging();
        ret = true;
      } else if (strcmp(tail, ":async") == 0) {
        LogConfiguration::set_async_mode(true);
        ret = true;
      } else if (*tail == '\0') {
        ret = LogConfiguration::parse_command_line_arguments();
        assert(ret, "-Xlog without arguments should never fail to parse");
      } else if (*tail == ':') {
        ret = LogConfiguration::parse_command_line_arguments(tail + 1);
      }
      if (ret == false) {
        jio_fprintf(defaultStream::error_stream(),
                    "Invalid -Xlog option '-Xlog%s', see error log for details.\n",
                    tail);
        return JNI_EINVAL;
      }
    // JNI hooks
    } else if (match_option(option, "-Xcheck", &tail)) {
      if (!strcmp(tail, ":jni")) {
#if !INCLUDE_JNI_CHECK
        warning("JNI CHECKING is not supported in this VM");
#else
        CheckJNICalls = true;
#endif // INCLUDE_JNI_CHECK
      } else if (is_bad_option(option, args->ignoreUnrecognized,
                                     "check")) {
        return JNI_EINVAL;
      }
    } else if (match_option(option, "vfprintf")) {
      _vfprintf_hook = CAST_TO_FN_PTR(vfprintf_hook_t, option->extraInfo);
    } else if (match_option(option, "exit")) {
      _exit_hook = CAST_TO_FN_PTR(exit_hook_t, option->extraInfo);
    } else if (match_option(option, "abort")) {
      _abort_hook = CAST_TO_FN_PTR(abort_hook_t, option->extraInfo);
    // Need to keep consistency of MaxTenuringThreshold and AlwaysTenure/NeverTenure;
    // and the last option wins.
    } else if (match_option(option, "-XX:+NeverTenure")) {
      if (FLAG_SET_CMDLINE(NeverTenure, true) != JVMFlag::SUCCESS) {
        return JNI_EINVAL;
      }
      if (FLAG_SET_CMDLINE(AlwaysTenure, false) != JVMFlag::SUCCESS) {
        return JNI_EINVAL;
      }
      if (FLAG_SET_CMDLINE(MaxTenuringThreshold, markWord::max_age + 1) != JVMFlag::SUCCESS) {
        return JNI_EINVAL;
      }
    } else if (match_option(option, "-XX:+AlwaysTenure")) {
      if (FLAG_SET_CMDLINE(NeverTenure, false) != JVMFlag::SUCCESS) {
        return JNI_EINVAL;
      }
      if (FLAG_SET_CMDLINE(AlwaysTenure, true) != JVMFlag::SUCCESS) {
        return JNI_EINVAL;
      }
      if (FLAG_SET_CMDLINE(MaxTenuringThreshold, 0) != JVMFlag::SUCCESS) {
        return JNI_EINVAL;
      }
    } else if (match_option(option, "-XX:MaxTenuringThreshold=", &tail)) {
      uintx max_tenuring_thresh = 0;
      if (!parse_uintx(tail, &max_tenuring_thresh, 0)) {
        jio_fprintf(defaultStream::error_stream(),
                    "Improperly specified VM option \'MaxTenuringThreshold=%s\'\n", tail);
        return JNI_EINVAL;
      }

      if (FLAG_SET_CMDLINE(MaxTenuringThreshold, max_tenuring_thresh) != JVMFlag::SUCCESS) {
        return JNI_EINVAL;
      }

      if (MaxTenuringThreshold == 0) {
        if (FLAG_SET_CMDLINE(NeverTenure, false) != JVMFlag::SUCCESS) {
          return JNI_EINVAL;
        }
        if (FLAG_SET_CMDLINE(AlwaysTenure, true) != JVMFlag::SUCCESS) {
          return JNI_EINVAL;
        }
      } else {
        if (FLAG_SET_CMDLINE(NeverTenure, false) != JVMFlag::SUCCESS) {
          return JNI_EINVAL;
        }
        if (FLAG_SET_CMDLINE(AlwaysTenure, false) != JVMFlag::SUCCESS) {
          return JNI_EINVAL;
        }
      }
    } else if (match_option(option, "-XX:+DisplayVMOutputToStderr")) {
      if (FLAG_SET_CMDLINE(DisplayVMOutputToStdout, false) != JVMFlag::SUCCESS) {
        return JNI_EINVAL;
      }
      if (FLAG_SET_CMDLINE(DisplayVMOutputToStderr, true) != JVMFlag::SUCCESS) {
        return JNI_EINVAL;
      }
    } else if (match_option(option, "-XX:+DisplayVMOutputToStdout")) {
      if (FLAG_SET_CMDLINE(DisplayVMOutputToStderr, false) != JVMFlag::SUCCESS) {
        return JNI_EINVAL;
      }
      if (FLAG_SET_CMDLINE(DisplayVMOutputToStdout, true) != JVMFlag::SUCCESS) {
        return JNI_EINVAL;
      }
    } else if (match_option(option, "-XX:+ErrorFileToStderr")) {
      if (FLAG_SET_CMDLINE(ErrorFileToStdout, false) != JVMFlag::SUCCESS) {
        return JNI_EINVAL;
      }
      if (FLAG_SET_CMDLINE(ErrorFileToStderr, true) != JVMFlag::SUCCESS) {
        return JNI_EINVAL;
      }
    } else if (match_option(option, "-XX:+ErrorFileToStdout")) {
      if (FLAG_SET_CMDLINE(ErrorFileToStderr, false) != JVMFlag::SUCCESS) {
        return JNI_EINVAL;
      }
      if (FLAG_SET_CMDLINE(ErrorFileToStdout, true) != JVMFlag::SUCCESS) {
        return JNI_EINVAL;
      }
    } else if (match_option(option, "--finalization=", &tail)) {
      if (strcmp(tail, "enabled") == 0) {
        InstanceKlass::set_finalization_enabled(true);
      } else if (strcmp(tail, "disabled") == 0) {
        InstanceKlass::set_finalization_enabled(false);
      } else {
        jio_fprintf(defaultStream::error_stream(),
                    "Invalid finalization value '%s', must be 'disabled' or 'enabled'.\n",
                    tail);
        return JNI_EINVAL;
      }
#if !defined(DTRACE_ENABLED)
    } else if (match_option(option, "-XX:+DTraceMethodProbes")) {
      jio_fprintf(defaultStream::error_stream(),
                  "DTraceMethodProbes flag is not applicable for this configuration\n");
      return JNI_EINVAL;
    } else if (match_option(option, "-XX:+DTraceAllocProbes")) {
      jio_fprintf(defaultStream::error_stream(),
                  "DTraceAllocProbes flag is not applicable for this configuration\n");
      return JNI_EINVAL;
    } else if (match_option(option, "-XX:+DTraceMonitorProbes")) {
      jio_fprintf(defaultStream::error_stream(),
                  "DTraceMonitorProbes flag is not applicable for this configuration\n");
      return JNI_EINVAL;
#endif // !defined(DTRACE_ENABLED)
#ifdef ASSERT
    } else if (match_option(option, "-XX:+FullGCALot")) {
      if (FLAG_SET_CMDLINE(FullGCALot, true) != JVMFlag::SUCCESS) {
        return JNI_EINVAL;
      }
      // disable scavenge before parallel mark-compact
      if (FLAG_SET_CMDLINE(ScavengeBeforeFullGC, false) != JVMFlag::SUCCESS) {
        return JNI_EINVAL;
      }
#endif
#if !INCLUDE_MANAGEMENT
    } else if (match_option(option, "-XX:+ManagementServer")) {
        jio_fprintf(defaultStream::error_stream(),
          "ManagementServer is not supported in this VM.\n");
        return JNI_ERR;
#endif // INCLUDE_MANAGEMENT
#if INCLUDE_JVMCI
    } else if (match_option(option, "-XX:-EnableJVMCIProduct")) {
      if (EnableJVMCIProduct) {
        jio_fprintf(defaultStream::error_stream(),
                  "-XX:-EnableJVMCIProduct cannot come after -XX:+EnableJVMCIProduct\n");
        return JNI_EINVAL;
      }
    } else if (match_option(option, "-XX:+EnableJVMCIProduct")) {
      // Just continue, since "-XX:+EnableJVMCIProduct" has been specified before
      if (EnableJVMCIProduct) {
        continue;
      }
      JVMFlag *jvmciFlag = JVMFlag::find_flag("EnableJVMCIProduct");
      // Allow this flag if it has been unlocked.
      if (jvmciFlag != nullptr && jvmciFlag->is_unlocked()) {
        if (!JVMCIGlobals::enable_jvmci_product_mode(origin)) {
          jio_fprintf(defaultStream::error_stream(),
            "Unable to enable JVMCI in product mode");
          return JNI_ERR;
        }
      }
      // The flag was locked so process normally to report that error
      else if (!process_argument("EnableJVMCIProduct", args->ignoreUnrecognized, origin)) {
        return JNI_EINVAL;
      }
#endif // INCLUDE_JVMCI
#if INCLUDE_JFR
    } else if (match_jfr_option(&option)) {
      return JNI_EINVAL;
#endif
    } else if (match_option(option, "-XX:", &tail)) { // -XX:xxxx
      // Skip -XX:Flags= and -XX:VMOptionsFile= since those cases have
      // already been handled
      if ((strncmp(tail, "Flags=", strlen("Flags=")) != 0) &&
          (strncmp(tail, "VMOptionsFile=", strlen("VMOptionsFile=")) != 0)) {
        if (!process_argument(tail, args->ignoreUnrecognized, origin)) {
          return JNI_EINVAL;
        }
      }
    // Unknown option
    } else if (is_bad_option(option, args->ignoreUnrecognized)) {
      return JNI_ERR;
    }
  }

  // PrintSharedArchiveAndExit will turn on
  //   -Xshare:on
  //   -Xlog:class+path=info
  if (PrintSharedArchiveAndExit) {
    UseSharedSpaces = true;
    RequireSharedSpaces = true;
    LogConfiguration::configure_stdout(LogLevel::Info, true, LOG_TAGS(class, path));
  }

  fix_appclasspath();

  return JNI_OK;
}

void Arguments::add_patch_mod_prefix(const char* module_name, const char* path, bool* patch_mod_javabase) {
  // For java.base check for duplicate --patch-module options being specified on the command line.
  // This check is only required for java.base, all other duplicate module specifications
  // will be checked during module system initialization.  The module system initialization
  // will throw an ExceptionInInitializerError if this situation occurs.
  if (strcmp(module_name, JAVA_BASE_NAME) == 0) {
    if (*patch_mod_javabase) {
      vm_exit_during_initialization("Cannot specify " JAVA_BASE_NAME " more than once to --patch-module");
    } else {
      *patch_mod_javabase = true;
    }
  }

  // Create GrowableArray lazily, only if --patch-module has been specified
  if (_patch_mod_prefix == nullptr) {
    _patch_mod_prefix = new (mtArguments) GrowableArray<ModulePatchPath*>(10, mtArguments);
  }

  _patch_mod_prefix->push(new ModulePatchPath(module_name, path));
}

// Remove all empty paths from the app classpath (if IgnoreEmptyClassPaths is enabled)
//
// This is necessary because some apps like to specify classpath like -cp foo.jar:${XYZ}:bar.jar
// in their start-up scripts. If XYZ is empty, the classpath will look like "-cp foo.jar::bar.jar".
// Java treats such empty paths as if the user specified "-cp foo.jar:.:bar.jar". I.e., an empty
// path is treated as the current directory.
//
// This causes problems with CDS, which requires that all directories specified in the classpath
// must be empty. In most cases, applications do NOT want to load classes from the current
// directory anyway. Adding -XX:+IgnoreEmptyClassPaths will make these applications' start-up
// scripts compatible with CDS.
void Arguments::fix_appclasspath() {
  if (IgnoreEmptyClassPaths) {
    const char separator = *os::path_separator();
    const char* src = _java_class_path->value();

    // skip over all the leading empty paths
    while (*src == separator) {
      src ++;
    }

    char* copy = os::strdup_check_oom(src, mtArguments);

    // trim all trailing empty paths
    for (char* tail = copy + strlen(copy) - 1; tail >= copy && *tail == separator; tail--) {
      *tail = '\0';
    }

    char from[3] = {separator, separator, '\0'};
    char to  [2] = {separator, '\0'};
    while (StringUtils::replace_no_expand(copy, from, to) > 0) {
      // Keep replacing "::" -> ":" until we have no more "::" (non-windows)
      // Keep replacing ";;" -> ";" until we have no more ";;" (windows)
    }

    _java_class_path->set_writeable_value(copy);
    FreeHeap(copy); // a copy was made by set_value, so don't need this anymore
  }
}

jint Arguments::finalize_vm_init_args(bool patch_mod_javabase) {
  // check if the default lib/endorsed directory exists; if so, error
  char path[JVM_MAXPATHLEN];
  const char* fileSep = os::file_separator();
  jio_snprintf(path, JVM_MAXPATHLEN, "%s%slib%sendorsed", Arguments::get_java_home(), fileSep, fileSep);

  DIR* dir = os::opendir(path);
  if (dir != nullptr) {
    jio_fprintf(defaultStream::output_stream(),
      "<JAVA_HOME>/lib/endorsed is not supported. Endorsed standards and standalone APIs\n"
      "in modular form will be supported via the concept of upgradeable modules.\n");
    os::closedir(dir);
    return JNI_ERR;
  }

  jio_snprintf(path, JVM_MAXPATHLEN, "%s%slib%sext", Arguments::get_java_home(), fileSep, fileSep);
  dir = os::opendir(path);
  if (dir != nullptr) {
    jio_fprintf(defaultStream::output_stream(),
      "<JAVA_HOME>/lib/ext exists, extensions mechanism no longer supported; "
      "Use -classpath instead.\n.");
    os::closedir(dir);
    return JNI_ERR;
  }

  // This must be done after all arguments have been processed
  // and the container support has been initialized since AggressiveHeap
  // relies on the amount of total memory available.
  if (AggressiveHeap) {
    jint result = set_aggressive_heap_flags();
    if (result != JNI_OK) {
      return result;
    }
  }

  // This must be done after all arguments have been processed.
  // java_compiler() true means set to "NONE" or empty.
  if (java_compiler() && !xdebug_mode()) {
    // For backwards compatibility, we switch to interpreted mode if
    // -Djava.compiler="NONE" or "" is specified AND "-Xdebug" was
    // not specified.
    set_mode_flags(_int);
  }

  // CompileThresholdScaling == 0.0 is same as -Xint: Disable compilation (enable interpreter-only mode),
  // but like -Xint, leave compilation thresholds unaffected.
  // With tiered compilation disabled, setting CompileThreshold to 0 disables compilation as well.
  if ((CompileThresholdScaling == 0.0) || (!TieredCompilation && CompileThreshold == 0)) {
    set_mode_flags(_int);
  }

#ifdef ZERO
  // Zero always runs in interpreted mode
  set_mode_flags(_int);
#endif

  // eventually fix up InitialTenuringThreshold if only MaxTenuringThreshold is set
  if (FLAG_IS_DEFAULT(InitialTenuringThreshold) && (InitialTenuringThreshold > MaxTenuringThreshold)) {
    FLAG_SET_ERGO(InitialTenuringThreshold, MaxTenuringThreshold);
  }

#if !COMPILER2_OR_JVMCI
  // Don't degrade server performance for footprint
  if (FLAG_IS_DEFAULT(UseLargePages) &&
      MaxHeapSize < LargePageHeapSizeThreshold) {
    // No need for large granularity pages w/small heaps.
    // Note that large pages are enabled/disabled for both the
    // Java heap and the code cache.
    FLAG_SET_DEFAULT(UseLargePages, false);
  }

  UNSUPPORTED_OPTION(ProfileInterpreter);
#endif

  // Parse the CompilationMode flag
  if (!CompilationModeFlag::initialize()) {
    return JNI_ERR;
  }

  if (!check_vm_args_consistency()) {
    return JNI_ERR;
  }

#if INCLUDE_CDS
  if (DumpSharedSpaces) {
    // Compiler threads may concurrently update the class metadata (such as method entries), so it's
    // unsafe with -Xshare:dump (which modifies the class metadata in place). Let's disable
    // compiler just to be safe.
    //
    // Note: this is not a concern for dynamically dumping shared spaces, which makes a copy of the
    // class metadata instead of modifying them in place. The copy is inaccessible to the compiler.
    // TODO: revisit the following for the static archive case.
    set_mode_flags(_int);
  }

  // RecordDynamicDumpInfo is not compatible with ArchiveClassesAtExit
  if (ArchiveClassesAtExit != nullptr && RecordDynamicDumpInfo) {
    jio_fprintf(defaultStream::output_stream(),
                "-XX:+RecordDynamicDumpInfo cannot be used with -XX:ArchiveClassesAtExit.\n");
    return JNI_ERR;
  }

  if (ArchiveClassesAtExit == nullptr && !RecordDynamicDumpInfo) {
    DynamicDumpSharedSpaces = false;
  } else {
    DynamicDumpSharedSpaces = true;
  }

  if (AutoCreateSharedArchive) {
    if (SharedArchiveFile == nullptr) {
      log_warning(cds)("-XX:+AutoCreateSharedArchive requires -XX:SharedArchiveFile");
      return JNI_ERR;
    }
    if (ArchiveClassesAtExit != nullptr) {
      log_warning(cds)("-XX:+AutoCreateSharedArchive does not work with ArchiveClassesAtExit");
      return JNI_ERR;
    }
  }

  if (UseSharedSpaces && patch_mod_javabase) {
    no_shared_spaces("CDS is disabled when " JAVA_BASE_NAME " module is patched.");
  }
  if (UseSharedSpaces && !DumpSharedSpaces && check_unsupported_cds_runtime_properties()) {
    UseSharedSpaces = false;
  }

  if (DumpSharedSpaces || DynamicDumpSharedSpaces) {
    // Always verify non-system classes during CDS dump
    if (!BytecodeVerificationRemote) {
      BytecodeVerificationRemote = true;
      log_info(cds)("All non-system classes will be verified (-Xverify:remote) during CDS dump time.");
    }
  }
#endif

#ifndef CAN_SHOW_REGISTERS_ON_ASSERT
  UNSUPPORTED_OPTION(ShowRegistersOnAssert);
#endif // CAN_SHOW_REGISTERS_ON_ASSERT

  return JNI_OK;
}

// Helper class for controlling the lifetime of JavaVMInitArgs
// objects.  The contents of the JavaVMInitArgs are guaranteed to be
// deleted on the destruction of the ScopedVMInitArgs object.
class ScopedVMInitArgs : public StackObj {
 private:
  JavaVMInitArgs _args;
  char*          _container_name;
  bool           _is_set;
  char*          _vm_options_file_arg;

 public:
  ScopedVMInitArgs(const char *container_name) {
    _args.version = JNI_VERSION_1_2;
    _args.nOptions = 0;
    _args.options = nullptr;
    _args.ignoreUnrecognized = false;
    _container_name = (char *)container_name;
    _is_set = false;
    _vm_options_file_arg = nullptr;
  }

  // Populates the JavaVMInitArgs object represented by this
  // ScopedVMInitArgs object with the arguments in options.  The
  // allocated memory is deleted by the destructor.  If this method
  // returns anything other than JNI_OK, then this object is in a
  // partially constructed state, and should be abandoned.
  jint set_args(const GrowableArrayView<JavaVMOption>* options) {
    _is_set = true;
    JavaVMOption* options_arr = NEW_C_HEAP_ARRAY_RETURN_NULL(
        JavaVMOption, options->length(), mtArguments);
    if (options_arr == nullptr) {
      return JNI_ENOMEM;
    }
    _args.options = options_arr;

    for (int i = 0; i < options->length(); i++) {
      options_arr[i] = options->at(i);
      options_arr[i].optionString = os::strdup(options_arr[i].optionString);
      if (options_arr[i].optionString == nullptr) {
        // Rely on the destructor to do cleanup.
        _args.nOptions = i;
        return JNI_ENOMEM;
      }
    }

    _args.nOptions = options->length();
    _args.ignoreUnrecognized = IgnoreUnrecognizedVMOptions;
    return JNI_OK;
  }

  JavaVMInitArgs* get()             { return &_args; }
  char* container_name()            { return _container_name; }
  bool  is_set()                    { return _is_set; }
  bool  found_vm_options_file_arg() { return _vm_options_file_arg != nullptr; }
  char* vm_options_file_arg()       { return _vm_options_file_arg; }

  void set_vm_options_file_arg(const char *vm_options_file_arg) {
    if (_vm_options_file_arg != nullptr) {
      os::free(_vm_options_file_arg);
    }
    _vm_options_file_arg = os::strdup_check_oom(vm_options_file_arg);
  }

  ~ScopedVMInitArgs() {
    if (_vm_options_file_arg != nullptr) {
      os::free(_vm_options_file_arg);
    }
    if (_args.options == nullptr) return;
    for (int i = 0; i < _args.nOptions; i++) {
      os::free(_args.options[i].optionString);
    }
    FREE_C_HEAP_ARRAY(JavaVMOption, _args.options);
  }

  // Insert options into this option list, to replace option at
  // vm_options_file_pos (-XX:VMOptionsFile)
  jint insert(const JavaVMInitArgs* args,
              const JavaVMInitArgs* args_to_insert,
              const int vm_options_file_pos) {
    assert(_args.options == nullptr, "shouldn't be set yet");
    assert(args_to_insert->nOptions != 0, "there should be args to insert");
    assert(vm_options_file_pos != -1, "vm_options_file_pos should be set");

    int length = args->nOptions + args_to_insert->nOptions - 1;
    // Construct new option array
    GrowableArrayCHeap<JavaVMOption, mtArguments> options(length);
    for (int i = 0; i < args->nOptions; i++) {
      if (i == vm_options_file_pos) {
        // insert the new options starting at the same place as the
        // -XX:VMOptionsFile option
        for (int j = 0; j < args_to_insert->nOptions; j++) {
          options.push(args_to_insert->options[j]);
        }
      } else {
        options.push(args->options[i]);
      }
    }
    // make into options array
    return set_args(&options);
  }
};

jint Arguments::parse_java_options_environment_variable(ScopedVMInitArgs* args) {
  return parse_options_environment_variable("_JAVA_OPTIONS", args);
}

jint Arguments::parse_java_tool_options_environment_variable(ScopedVMInitArgs* args) {
  return parse_options_environment_variable("JAVA_TOOL_OPTIONS", args);
}

jint Arguments::parse_options_environment_variable(const char* name,
                                                   ScopedVMInitArgs* vm_args) {
  char *buffer = ::getenv(name);

  // Don't check this environment variable if user has special privileges
  // (e.g. unix su command).
  if (buffer == nullptr || os::have_special_privileges()) {
    return JNI_OK;
  }

  if ((buffer = os::strdup(buffer)) == nullptr) {
    return JNI_ENOMEM;
  }

  jio_fprintf(defaultStream::error_stream(),
              "Picked up %s: %s\n", name, buffer);

  int retcode = parse_options_buffer(name, buffer, strlen(buffer), vm_args);

  os::free(buffer);
  return retcode;
}

jint Arguments::parse_vm_options_file(const char* file_name, ScopedVMInitArgs* vm_args) {
  // read file into buffer
  int fd = ::open(file_name, O_RDONLY);
  if (fd < 0) {
    jio_fprintf(defaultStream::error_stream(),
                "Could not open options file '%s'\n",
                file_name);
    return JNI_ERR;
  }

  struct stat stbuf;
  int retcode = os::stat(file_name, &stbuf);
  if (retcode != 0) {
    jio_fprintf(defaultStream::error_stream(),
                "Could not stat options file '%s'\n",
                file_name);
    ::close(fd);
    return JNI_ERR;
  }

  if (stbuf.st_size == 0) {
    // tell caller there is no option data and that is ok
    ::close(fd);
    return JNI_OK;
  }

  // '+ 1' for null termination even with max bytes
  size_t bytes_alloc = stbuf.st_size + 1;

  char *buf = NEW_C_HEAP_ARRAY_RETURN_NULL(char, bytes_alloc, mtArguments);
  if (nullptr == buf) {
    jio_fprintf(defaultStream::error_stream(),
                "Could not allocate read buffer for options file parse\n");
    ::close(fd);
    return JNI_ENOMEM;
  }

  memset(buf, 0, bytes_alloc);

  // Fill buffer
  ssize_t bytes_read = ::read(fd, (void *)buf, (unsigned)bytes_alloc);
  ::close(fd);
  if (bytes_read < 0) {
    FREE_C_HEAP_ARRAY(char, buf);
    jio_fprintf(defaultStream::error_stream(),
                "Could not read options file '%s'\n", file_name);
    return JNI_ERR;
  }

  if (bytes_read == 0) {
    // tell caller there is no option data and that is ok
    FREE_C_HEAP_ARRAY(char, buf);
    return JNI_OK;
  }

  retcode = parse_options_buffer(file_name, buf, bytes_read, vm_args);

  FREE_C_HEAP_ARRAY(char, buf);
  return retcode;
}

jint Arguments::parse_options_buffer(const char* name, char* buffer, const size_t buf_len, ScopedVMInitArgs* vm_args) {
  // Construct option array
  GrowableArrayCHeap<JavaVMOption, mtArguments> options(2);

  // some pointers to help with parsing
  char *buffer_end = buffer + buf_len;
  char *opt_hd = buffer;
  char *wrt = buffer;
  char *rd = buffer;

  // parse all options
  while (rd < buffer_end) {
    // skip leading white space from the input string
    while (rd < buffer_end && isspace(*rd)) {
      rd++;
    }

    if (rd >= buffer_end) {
      break;
    }

    // Remember this is where we found the head of the token.
    opt_hd = wrt;

    // Tokens are strings of non white space characters separated
    // by one or more white spaces.
    while (rd < buffer_end && !isspace(*rd)) {
      if (*rd == '\'' || *rd == '"') {      // handle a quoted string
        int quote = *rd;                    // matching quote to look for
        rd++;                               // don't copy open quote
        while (rd < buffer_end && *rd != quote) {
                                            // include everything (even spaces)
                                            // up until the close quote
          *wrt++ = *rd++;                   // copy to option string
        }

        if (rd < buffer_end) {
          rd++;                             // don't copy close quote
        } else {
                                            // did not see closing quote
          jio_fprintf(defaultStream::error_stream(),
                      "Unmatched quote in %s\n", name);
          return JNI_ERR;
        }
      } else {
        *wrt++ = *rd++;                     // copy to option string
      }
    }

    // steal a white space character and set it to null
    *wrt++ = '\0';
    // We now have a complete token

    JavaVMOption option;
    option.optionString = opt_hd;
    option.extraInfo = nullptr;

    options.append(option);                // Fill in option

    rd++;  // Advance to next character
  }

  // Fill out JavaVMInitArgs structure.
  return vm_args->set_args(&options);
}

void Arguments::set_shared_spaces_flags_and_archive_paths() {
  if (DumpSharedSpaces) {
    if (RequireSharedSpaces) {
      warning("Cannot dump shared archive while using shared archive");
    }
    UseSharedSpaces = false;
  }
#if INCLUDE_CDS
  // Initialize shared archive paths which could include both base and dynamic archive paths
  // This must be after set_ergonomics_flags() called so flag UseCompressedOops is set properly.
  //
  // UseSharedSpaces may be disabled if -XX:SharedArchiveFile is invalid.
  if (DumpSharedSpaces || UseSharedSpaces) {
    init_shared_archive_paths();
  }
#endif  // INCLUDE_CDS
}

#if INCLUDE_CDS
// Sharing support
// Construct the path to the archive
char* Arguments::get_default_shared_archive_path() {
  if (_default_shared_archive_path == nullptr) {
    char jvm_path[JVM_MAXPATHLEN];
    os::jvm_path(jvm_path, sizeof(jvm_path));
    char *end = strrchr(jvm_path, *os::file_separator());
    if (end != nullptr) *end = '\0';
    size_t jvm_path_len = strlen(jvm_path);
    size_t file_sep_len = strlen(os::file_separator());
    const size_t len = jvm_path_len + file_sep_len + 20;
    _default_shared_archive_path = NEW_C_HEAP_ARRAY(char, len, mtArguments);
    jio_snprintf(_default_shared_archive_path, len,
                LP64_ONLY(!UseCompressedOops ? "%s%sclasses_nocoops.jsa":) "%s%sclasses.jsa",
                jvm_path, os::file_separator());
  }
  return _default_shared_archive_path;
}

int Arguments::num_archives(const char* archive_path) {
  if (archive_path == nullptr) {
    return 0;
  }
  int npaths = 1;
  char* p = (char*)archive_path;
  while (*p != '\0') {
    if (*p == os::path_separator()[0]) {
      npaths++;
    }
    p++;
  }
  return npaths;
}

void Arguments::extract_shared_archive_paths(const char* archive_path,
                                         char** base_archive_path,
                                         char** top_archive_path) {
  char* begin_ptr = (char*)archive_path;
  char* end_ptr = strchr((char*)archive_path, os::path_separator()[0]);
  if (end_ptr == nullptr || end_ptr == begin_ptr) {
    vm_exit_during_initialization("Base archive was not specified", archive_path);
  }
  size_t len = end_ptr - begin_ptr;
  char* cur_path = NEW_C_HEAP_ARRAY(char, len + 1, mtInternal);
  strncpy(cur_path, begin_ptr, len);
  cur_path[len] = '\0';
  *base_archive_path = cur_path;

  begin_ptr = ++end_ptr;
  if (*begin_ptr == '\0') {
    vm_exit_during_initialization("Top archive was not specified", archive_path);
  }
  end_ptr = strchr(begin_ptr, '\0');
  assert(end_ptr != nullptr, "sanity");
  len = end_ptr - begin_ptr;
  cur_path = NEW_C_HEAP_ARRAY(char, len + 1, mtInternal);
  strncpy(cur_path, begin_ptr, len + 1);
  *top_archive_path = cur_path;
}

void Arguments::init_shared_archive_paths() {
  if (ArchiveClassesAtExit != nullptr) {
    assert(!RecordDynamicDumpInfo, "already checked");
    if (DumpSharedSpaces) {
      vm_exit_during_initialization("-XX:ArchiveClassesAtExit cannot be used with -Xshare:dump");
    }
    check_unsupported_dumping_properties();

    if (os::same_files(get_default_shared_archive_path(), ArchiveClassesAtExit)) {
      vm_exit_during_initialization(
        "Cannot specify the default CDS archive for -XX:ArchiveClassesAtExit", get_default_shared_archive_path());
    }
  }

  if (SharedArchiveFile == nullptr) {
    SharedArchivePath = get_default_shared_archive_path();
  } else {
    int archives = num_archives(SharedArchiveFile);
    assert(archives > 0, "must be");

    if (is_dumping_archive() && archives > 1) {
      vm_exit_during_initialization(
        "Cannot have more than 1 archive file specified in -XX:SharedArchiveFile during CDS dumping");
    }

    if (DumpSharedSpaces) {
      assert(archives == 1, "must be");
      // Static dump is simple: only one archive is allowed in SharedArchiveFile. This file
      // will be overwritten no matter regardless of its contents
      SharedArchivePath = os::strdup_check_oom(SharedArchiveFile, mtArguments);
    } else {
      // SharedArchiveFile may specify one or two files. In case (c), the path for base.jsa
      // is read from top.jsa
      //    (a) 1 file:  -XX:SharedArchiveFile=base.jsa
      //    (b) 2 files: -XX:SharedArchiveFile=base.jsa:top.jsa
      //    (c) 2 files: -XX:SharedArchiveFile=top.jsa
      //
      // However, if either RecordDynamicDumpInfo or ArchiveClassesAtExit is used, we do not
      // allow cases (b) and (c). Case (b) is already checked above.

      if (archives > 2) {
        vm_exit_during_initialization(
          "Cannot have more than 2 archive files specified in the -XX:SharedArchiveFile option");
      }
      if (archives == 1) {
        char* base_archive_path = nullptr;
        bool success =
          FileMapInfo::get_base_archive_name_from_header(SharedArchiveFile, &base_archive_path);
        if (!success) {
          // If +AutoCreateSharedArchive and the specified shared archive does not exist,
          // regenerate the dynamic archive base on default archive.
          if (AutoCreateSharedArchive && !os::file_exists(SharedArchiveFile)) {
            DynamicDumpSharedSpaces = true;
            ArchiveClassesAtExit = const_cast<char *>(SharedArchiveFile);
            SharedArchivePath = get_default_shared_archive_path();
            SharedArchiveFile = nullptr;
          } else {
            if (AutoCreateSharedArchive) {
              warning("-XX:+AutoCreateSharedArchive is unsupported when base CDS archive is not loaded. Run with -Xlog:cds for more info.");
              AutoCreateSharedArchive = false;
            }
            no_shared_spaces("invalid archive");
          }
        } else if (base_archive_path == nullptr) {
          // User has specified a single archive, which is a static archive.
          SharedArchivePath = const_cast<char *>(SharedArchiveFile);
        } else {
          // User has specified a single archive, which is a dynamic archive.
          SharedDynamicArchivePath = const_cast<char *>(SharedArchiveFile);
          SharedArchivePath = base_archive_path; // has been c-heap allocated.
        }
      } else {
        extract_shared_archive_paths((const char*)SharedArchiveFile,
                                      &SharedArchivePath, &SharedDynamicArchivePath);
        if (SharedArchivePath == nullptr) {
          assert(SharedDynamicArchivePath == nullptr, "must be");
          no_shared_spaces("invalid archive");
        }
      }

      if (SharedDynamicArchivePath != nullptr) {
        // Check for case (c)
        if (RecordDynamicDumpInfo) {
          vm_exit_during_initialization("-XX:+RecordDynamicDumpInfo is unsupported when a dynamic CDS archive is specified in -XX:SharedArchiveFile",
                                        SharedArchiveFile);
        }
        if (ArchiveClassesAtExit != nullptr) {
          vm_exit_during_initialization("-XX:ArchiveClassesAtExit is unsupported when a dynamic CDS archive is specified in -XX:SharedArchiveFile",
                                        SharedArchiveFile);
        }
      }

      if (ArchiveClassesAtExit != nullptr && os::same_files(SharedArchiveFile, ArchiveClassesAtExit)) {
          vm_exit_during_initialization(
            "Cannot have the same archive file specified for -XX:SharedArchiveFile and -XX:ArchiveClassesAtExit",
            SharedArchiveFile);
      }
    }
  }
}
#endif // INCLUDE_CDS

#ifndef PRODUCT
// Determine whether LogVMOutput should be implicitly turned on.
static bool use_vm_log() {
  if (LogCompilation || !FLAG_IS_DEFAULT(LogFile) ||
      PrintCompilation || PrintInlining || PrintDependencies || PrintNativeNMethods ||
      PrintDebugInfo || PrintRelocations || PrintNMethods || PrintExceptionHandlers ||
      PrintAssembly || TraceDeoptimization ||
      (VerifyDependencies && FLAG_IS_CMDLINE(VerifyDependencies))) {
    return true;
  }

#ifdef COMPILER1
  if (PrintC1Statistics) {
    return true;
  }
#endif // COMPILER1

#ifdef COMPILER2
  if (PrintOptoAssembly || PrintOptoStatistics) {
    return true;
  }
#endif // COMPILER2

  return false;
}

#endif // PRODUCT

bool Arguments::args_contains_vm_options_file_arg(const JavaVMInitArgs* args) {
  for (int index = 0; index < args->nOptions; index++) {
    const JavaVMOption* option = args->options + index;
    const char* tail;
    if (match_option(option, "-XX:VMOptionsFile=", &tail)) {
      return true;
    }
  }
  return false;
}

jint Arguments::insert_vm_options_file(const JavaVMInitArgs* args,
                                       const char* vm_options_file,
                                       const int vm_options_file_pos,
                                       ScopedVMInitArgs* vm_options_file_args,
                                       ScopedVMInitArgs* args_out) {
  jint code = parse_vm_options_file(vm_options_file, vm_options_file_args);
  if (code != JNI_OK) {
    return code;
  }

  if (vm_options_file_args->get()->nOptions < 1) {
    return JNI_OK;
  }

  if (args_contains_vm_options_file_arg(vm_options_file_args->get())) {
    jio_fprintf(defaultStream::error_stream(),
                "A VM options file may not refer to a VM options file. "
                "Specification of '-XX:VMOptionsFile=<file-name>' in the "
                "options file '%s' in options container '%s' is an error.\n",
                vm_options_file_args->vm_options_file_arg(),
                vm_options_file_args->container_name());
    return JNI_EINVAL;
  }

  return args_out->insert(args, vm_options_file_args->get(),
                          vm_options_file_pos);
}

// Expand -XX:VMOptionsFile found in args_in as needed.
// mod_args and args_out parameters may return values as needed.
jint Arguments::expand_vm_options_as_needed(const JavaVMInitArgs* args_in,
                                            ScopedVMInitArgs* mod_args,
                                            JavaVMInitArgs** args_out) {
  jint code = match_special_option_and_act(args_in, mod_args);
  if (code != JNI_OK) {
    return code;
  }

  if (mod_args->is_set()) {
    // args_in contains -XX:VMOptionsFile and mod_args contains the
    // original options from args_in along with the options expanded
    // from the VMOptionsFile. Return a short-hand to the caller.
    *args_out = mod_args->get();
  } else {
    *args_out = (JavaVMInitArgs *)args_in;  // no changes so use args_in
  }
  return JNI_OK;
}

jint Arguments::match_special_option_and_act(const JavaVMInitArgs* args,
                                             ScopedVMInitArgs* args_out) {
  // Remaining part of option string
  const char* tail;
  ScopedVMInitArgs vm_options_file_args(args_out->container_name());

  for (int index = 0; index < args->nOptions; index++) {
    const JavaVMOption* option = args->options + index;
    if (match_option(option, "-XX:Flags=", &tail)) {
      Arguments::set_jvm_flags_file(tail);
      continue;
    }
    if (match_option(option, "-XX:VMOptionsFile=", &tail)) {
      if (vm_options_file_args.found_vm_options_file_arg()) {
        jio_fprintf(defaultStream::error_stream(),
                    "The option '%s' is already specified in the options "
                    "container '%s' so the specification of '%s' in the "
                    "same options container is an error.\n",
                    vm_options_file_args.vm_options_file_arg(),
                    vm_options_file_args.container_name(),
                    option->optionString);
        return JNI_EINVAL;
      }
      vm_options_file_args.set_vm_options_file_arg(option->optionString);
      // If there's a VMOptionsFile, parse that
      jint code = insert_vm_options_file(args, tail, index,
                                         &vm_options_file_args, args_out);
      if (code != JNI_OK) {
        return code;
      }
      args_out->set_vm_options_file_arg(vm_options_file_args.vm_options_file_arg());
      if (args_out->is_set()) {
        // The VMOptions file inserted some options so switch 'args'
        // to the new set of options, and continue processing which
        // preserves "last option wins" semantics.
        args = args_out->get();
        // The first option from the VMOptionsFile replaces the
        // current option.  So we back track to process the
        // replacement option.
        index--;
      }
      continue;
    }
    if (match_option(option, "-XX:+PrintVMOptions")) {
      PrintVMOptions = true;
      continue;
    }
    if (match_option(option, "-XX:-PrintVMOptions")) {
      PrintVMOptions = false;
      continue;
    }
    if (match_option(option, "-XX:+IgnoreUnrecognizedVMOptions")) {
      IgnoreUnrecognizedVMOptions = true;
      continue;
    }
    if (match_option(option, "-XX:-IgnoreUnrecognizedVMOptions")) {
      IgnoreUnrecognizedVMOptions = false;
      continue;
    }
    if (match_option(option, "-XX:+PrintFlagsInitial")) {
      JVMFlag::printFlags(tty, false);
      vm_exit(0);
    }

#ifndef PRODUCT
    if (match_option(option, "-XX:+PrintFlagsWithComments")) {
      JVMFlag::printFlags(tty, true);
      vm_exit(0);
    }
#endif
  }
  return JNI_OK;
}

static void print_options(const JavaVMInitArgs *args) {
  const char* tail;
  for (int index = 0; index < args->nOptions; index++) {
    const JavaVMOption *option = args->options + index;
    if (match_option(option, "-XX:", &tail)) {
      logOption(tail);
    }
  }
}

bool Arguments::handle_deprecated_print_gc_flags() {
  if (PrintGC) {
    log_warning(gc)("-XX:+PrintGC is deprecated. Will use -Xlog:gc instead.");
  }
  if (PrintGCDetails) {
    log_warning(gc)("-XX:+PrintGCDetails is deprecated. Will use -Xlog:gc* instead.");
  }

  if (_legacyGCLogging.lastFlag == 2) {
    // -Xloggc was used to specify a filename
    const char* gc_conf = PrintGCDetails ? "gc*" : "gc";

    LogTarget(Error, logging) target;
    LogStream errstream(target);
    return LogConfiguration::parse_log_arguments(_legacyGCLogging.file, gc_conf, nullptr, nullptr, &errstream);
  } else if (PrintGC || PrintGCDetails || (_legacyGCLogging.lastFlag == 1)) {
    LogConfiguration::configure_stdout(LogLevel::Info, !PrintGCDetails, LOG_TAGS(gc));
  }
  return true;
}

static void apply_debugger_ergo() {
#ifndef PRODUCT
  // UseDebuggerErgo is notproduct
  if (ReplayCompiles) {
    FLAG_SET_ERGO_IF_DEFAULT(UseDebuggerErgo, true);
  }
#endif

#ifndef PRODUCT
  if (UseDebuggerErgo) {
    // Turn on sub-flags
    FLAG_SET_ERGO_IF_DEFAULT(UseDebuggerErgo1, true);
    FLAG_SET_ERGO_IF_DEFAULT(UseDebuggerErgo2, true);
  }
#endif

  if (UseDebuggerErgo2) {
    // Debugging with limited number of CPUs
    FLAG_SET_ERGO_IF_DEFAULT(UseNUMA, false);
    FLAG_SET_ERGO_IF_DEFAULT(ConcGCThreads, 1);
    FLAG_SET_ERGO_IF_DEFAULT(ParallelGCThreads, 1);
    FLAG_SET_ERGO_IF_DEFAULT(CICompilerCount, 2);
  }
}

// Parse entry point called from JNI_CreateJavaVM

jint Arguments::parse(const JavaVMInitArgs* initial_cmd_args) {
  assert(verify_special_jvm_flags(false), "deprecated and obsolete flag table inconsistent");
  JVMFlag::check_all_flag_declarations();

  // If flag "-XX:Flags=flags-file" is used it will be the first option to be processed.
  const char* hotspotrc = ".hotspotrc";
  bool settings_file_specified = false;
  bool needs_hotspotrc_warning = false;
  ScopedVMInitArgs initial_vm_options_args("");
  ScopedVMInitArgs initial_java_tool_options_args("env_var='JAVA_TOOL_OPTIONS'");
  ScopedVMInitArgs initial_java_options_args("env_var='_JAVA_OPTIONS'");

  // Pointers to current working set of containers
  JavaVMInitArgs* cur_cmd_args;
  JavaVMInitArgs* cur_vm_options_args;
  JavaVMInitArgs* cur_java_options_args;
  JavaVMInitArgs* cur_java_tool_options_args;

  // Containers for modified/expanded options
  ScopedVMInitArgs mod_cmd_args("cmd_line_args");
  ScopedVMInitArgs mod_vm_options_args("vm_options_args");
  ScopedVMInitArgs mod_java_tool_options_args("env_var='JAVA_TOOL_OPTIONS'");
  ScopedVMInitArgs mod_java_options_args("env_var='_JAVA_OPTIONS'");


  jint code =
      parse_java_tool_options_environment_variable(&initial_java_tool_options_args);
  if (code != JNI_OK) {
    return code;
  }

  code = parse_java_options_environment_variable(&initial_java_options_args);
  if (code != JNI_OK) {
    return code;
  }

  // Parse the options in the /java.base/jdk/internal/vm/options resource, if present
  char *vmoptions = ClassLoader::lookup_vm_options();
  if (vmoptions != nullptr) {
    code = parse_options_buffer("vm options resource", vmoptions, strlen(vmoptions), &initial_vm_options_args);
    FREE_C_HEAP_ARRAY(char, vmoptions);
    if (code != JNI_OK) {
      return code;
    }
  }

  code = expand_vm_options_as_needed(initial_java_tool_options_args.get(),
                                     &mod_java_tool_options_args,
                                     &cur_java_tool_options_args);
  if (code != JNI_OK) {
    return code;
  }

  code = expand_vm_options_as_needed(initial_cmd_args,
                                     &mod_cmd_args,
                                     &cur_cmd_args);
  if (code != JNI_OK) {
    return code;
  }

  code = expand_vm_options_as_needed(initial_java_options_args.get(),
                                     &mod_java_options_args,
                                     &cur_java_options_args);
  if (code != JNI_OK) {
    return code;
  }

  code = expand_vm_options_as_needed(initial_vm_options_args.get(),
                                     &mod_vm_options_args,
                                     &cur_vm_options_args);
  if (code != JNI_OK) {
    return code;
  }

  const char* flags_file = Arguments::get_jvm_flags_file();
  settings_file_specified = (flags_file != nullptr);

  if (IgnoreUnrecognizedVMOptions) {
    cur_cmd_args->ignoreUnrecognized = true;
    cur_java_tool_options_args->ignoreUnrecognized = true;
    cur_java_options_args->ignoreUnrecognized = true;
  }

  // Parse specified settings file
  if (settings_file_specified) {
    if (!process_settings_file(flags_file, true,
                               cur_cmd_args->ignoreUnrecognized)) {
      return JNI_EINVAL;
    }
  } else {
#ifdef ASSERT
    // Parse default .hotspotrc settings file
    if (!process_settings_file(".hotspotrc", false,
                               cur_cmd_args->ignoreUnrecognized)) {
      return JNI_EINVAL;
    }
#else
    struct stat buf;
    if (os::stat(hotspotrc, &buf) == 0) {
      needs_hotspotrc_warning = true;
    }
#endif
  }

  if (PrintVMOptions) {
    print_options(cur_java_tool_options_args);
    print_options(cur_cmd_args);
    print_options(cur_java_options_args);
  }

  // Parse JavaVMInitArgs structure passed in, as well as JAVA_TOOL_OPTIONS and _JAVA_OPTIONS
  jint result = parse_vm_init_args(cur_vm_options_args,
                                   cur_java_tool_options_args,
                                   cur_java_options_args,
                                   cur_cmd_args);

  if (result != JNI_OK) {
    return result;
  }

  // Delay warning until here so that we've had a chance to process
  // the -XX:-PrintWarnings flag
  if (needs_hotspotrc_warning) {
    warning("%s file is present but has been ignored.  "
            "Run with -XX:Flags=%s to load the file.",
            hotspotrc, hotspotrc);
  }

  if (needs_module_property_warning) {
    warning("Ignoring system property options whose names match the '-Djdk.module.*'."
            " names that are reserved for internal use.");
  }

#if defined(_ALLBSD_SOURCE) || defined(AIX)  // UseLargePages is not yet supported on BSD and AIX.
  UNSUPPORTED_OPTION(UseLargePages);
#endif

#if defined(AIX)
  UNSUPPORTED_OPTION_NULL(AllocateHeapAt);
#endif

#ifndef PRODUCT
  if (TraceBytecodesAt != 0) {
    TraceBytecodes = true;
  }
  if (CountCompiledCalls) {
    if (UseCounterDecay) {
      warning("UseCounterDecay disabled because CountCalls is set");
      UseCounterDecay = false;
    }
  }
#endif // PRODUCT

  if (ScavengeRootsInCode == 0) {
    if (!FLAG_IS_DEFAULT(ScavengeRootsInCode)) {
      warning("Forcing ScavengeRootsInCode non-zero");
    }
    ScavengeRootsInCode = 1;
  }

  if (!handle_deprecated_print_gc_flags()) {
    return JNI_EINVAL;
  }

  // Set object alignment values.
  set_object_alignment();

#if !INCLUDE_CDS
  if (DumpSharedSpaces || RequireSharedSpaces) {
    jio_fprintf(defaultStream::error_stream(),
      "Shared spaces are not supported in this VM\n");
    return JNI_ERR;
  }
  if (DumpLoadedClassList != nullptr) {
    jio_fprintf(defaultStream::error_stream(),
      "DumpLoadedClassList is not supported in this VM\n");
    return JNI_ERR;
  }
  if ((UseSharedSpaces && xshare_auto_cmd_line) ||
      log_is_enabled(Info, cds)) {
    warning("Shared spaces are not supported in this VM");
    UseSharedSpaces = false;
    LogConfiguration::configure_stdout(LogLevel::Off, true, LOG_TAGS(cds));
  }
  no_shared_spaces("CDS Disabled");
#endif // INCLUDE_CDS

  // Verify NMT arguments
  const NMT_TrackingLevel lvl = NMTUtil::parse_tracking_level(NativeMemoryTracking);
  if (lvl == NMT_unknown) {
    jio_fprintf(defaultStream::error_stream(),
                "Syntax error, expecting -XX:NativeMemoryTracking=[off|summary|detail]", nullptr);
    return JNI_ERR;
  }
  if (PrintNMTStatistics && lvl == NMT_off) {
    warning("PrintNMTStatistics is disabled, because native memory tracking is not enabled");
    FLAG_SET_DEFAULT(PrintNMTStatistics, false);
  }

  bool trace_dependencies = log_is_enabled(Debug, dependencies);
  if (trace_dependencies && VerifyDependencies) {
    warning("dependency logging results may be inflated by VerifyDependencies");
  }

  apply_debugger_ergo();

  if (log_is_enabled(Info, arguments)) {
    LogStream st(Log(arguments)::info());
    Arguments::print_on(&st);
  }

  return JNI_OK;
}

jint Arguments::apply_ergo() {
  // Set flags based on ergonomics.
  jint result = set_ergonomics_flags();
  if (result != JNI_OK) return result;

  // Set heap size based on available physical memory
  set_heap_size();

  GCConfig::arguments()->initialize();

  set_shared_spaces_flags_and_archive_paths();

  // Initialize Metaspace flags and alignments
  Metaspace::ergo_initialize();

  if (!StringDedup::ergo_initialize()) {
    return JNI_EINVAL;
  }

  // Set compiler flags after GC is selected and GC specific
  // flags (LoopStripMiningIter) are set.
  CompilerConfig::ergo_initialize();

  // Set bytecode rewriting flags
  set_bytecode_flags();

  // Set flags if aggressive optimization flags are enabled
  jint code = set_aggressive_opts_flags();
  if (code != JNI_OK) {
    return code;
  }

#ifdef ZERO
  // Clear flags not supported on zero.
  FLAG_SET_DEFAULT(ProfileInterpreter, false);
#endif // ZERO

  if (PrintAssembly && FLAG_IS_DEFAULT(DebugNonSafepoints)) {
    warning("PrintAssembly is enabled; turning on DebugNonSafepoints to gain additional output");
    DebugNonSafepoints = true;
  }

  if (FLAG_IS_CMDLINE(CompressedClassSpaceSize) && !UseCompressedClassPointers) {
    warning("Setting CompressedClassSpaceSize has no effect when compressed class pointers are not used");
  }

  // Treat the odd case where local verification is enabled but remote
  // verification is not as if both were enabled.
  if (BytecodeVerificationLocal && !BytecodeVerificationRemote) {
    log_info(verification)("Turning on remote verification because local verification is on");
    FLAG_SET_DEFAULT(BytecodeVerificationRemote, true);
  }

#ifndef PRODUCT
  if (!LogVMOutput && FLAG_IS_DEFAULT(LogVMOutput)) {
    if (use_vm_log()) {
      LogVMOutput = true;
    }
  }
#endif // PRODUCT

  if (PrintCommandLineFlags) {
    JVMFlag::printSetFlags(tty);
  }

#ifdef COMPILER2
  if (!FLAG_IS_DEFAULT(EnableVectorSupport) && !EnableVectorSupport) {
    if (!FLAG_IS_DEFAULT(EnableVectorReboxing) && EnableVectorReboxing) {
      warning("Disabling EnableVectorReboxing since EnableVectorSupport is turned off.");
    }
    FLAG_SET_DEFAULT(EnableVectorReboxing, false);

    if (!FLAG_IS_DEFAULT(EnableVectorAggressiveReboxing) && EnableVectorAggressiveReboxing) {
      if (!EnableVectorReboxing) {
        warning("Disabling EnableVectorAggressiveReboxing since EnableVectorReboxing is turned off.");
      } else {
        warning("Disabling EnableVectorAggressiveReboxing since EnableVectorSupport is turned off.");
      }
    }
    FLAG_SET_DEFAULT(EnableVectorAggressiveReboxing, false);

    if (!FLAG_IS_DEFAULT(UseVectorStubs) && UseVectorStubs) {
      warning("Disabling UseVectorStubs since EnableVectorSupport is turned off.");
    }
    FLAG_SET_DEFAULT(UseVectorStubs, false);
  }
#endif // COMPILER2

  if (FLAG_IS_CMDLINE(DiagnoseSyncOnValueBasedClasses)) {
    if (DiagnoseSyncOnValueBasedClasses == ObjectSynchronizer::LOG_WARNING && !log_is_enabled(Info, valuebasedclasses)) {
      LogConfiguration::configure_stdout(LogLevel::Info, true, LOG_TAGS(valuebasedclasses));
    }
  }
  return JNI_OK;
}

jint Arguments::adjust_after_os() {
  if (UseNUMA) {
    if (UseParallelGC) {
      if (FLAG_IS_DEFAULT(MinHeapDeltaBytes)) {
         FLAG_SET_DEFAULT(MinHeapDeltaBytes, 64*M);
      }
    }
  }
  return JNI_OK;
}

int Arguments::PropertyList_count(SystemProperty* pl) {
  int count = 0;
  while(pl != nullptr) {
    count++;
    pl = pl->next();
  }
  return count;
}

// Return the number of readable properties.
int Arguments::PropertyList_readable_count(SystemProperty* pl) {
  int count = 0;
  while(pl != nullptr) {
    if (pl->readable()) {
      count++;
    }
    pl = pl->next();
  }
  return count;
}

const char* Arguments::PropertyList_get_value(SystemProperty *pl, const char* key) {
  assert(key != nullptr, "just checking");
  SystemProperty* prop;
  for (prop = pl; prop != nullptr; prop = prop->next()) {
    if (strcmp(key, prop->key()) == 0) return prop->value();
  }
  return nullptr;
}

// Return the value of the requested property provided that it is a readable property.
const char* Arguments::PropertyList_get_readable_value(SystemProperty *pl, const char* key) {
  assert(key != nullptr, "just checking");
  SystemProperty* prop;
  // Return the property value if the keys match and the property is not internal or
  // it's the special internal property "jdk.boot.class.path.append".
  for (prop = pl; prop != nullptr; prop = prop->next()) {
    if (strcmp(key, prop->key()) == 0) {
      if (!prop->internal()) {
        return prop->value();
      } else if (strcmp(key, "jdk.boot.class.path.append") == 0) {
        return prop->value();
      } else {
        // Property is internal and not jdk.boot.class.path.append so return null.
        return nullptr;
      }
    }
  }
  return nullptr;
}

void Arguments::PropertyList_add(SystemProperty** plist, SystemProperty *new_p) {
  SystemProperty* p = *plist;
  if (p == nullptr) {
    *plist = new_p;
  } else {
    while (p->next() != nullptr) {
      p = p->next();
    }
    p->set_next(new_p);
  }
}

void Arguments::PropertyList_add(SystemProperty** plist, const char* k, const char* v,
                                 bool writeable, bool internal) {
  if (plist == nullptr)
    return;

  SystemProperty* new_p = new SystemProperty(k, v, writeable, internal);
  PropertyList_add(plist, new_p);
}

void Arguments::PropertyList_add(SystemProperty *element) {
  PropertyList_add(&_system_properties, element);
}

// This add maintains unique property key in the list.
void Arguments::PropertyList_unique_add(SystemProperty** plist, const char* k, const char* v,
                                        PropertyAppendable append, PropertyWriteable writeable,
                                        PropertyInternal internal) {
  if (plist == nullptr)
    return;

  // If property key exists and is writeable, then update with new value.
  // Trying to update a non-writeable property is silently ignored.
  SystemProperty* prop;
  for (prop = *plist; prop != nullptr; prop = prop->next()) {
    if (strcmp(k, prop->key()) == 0) {
      if (append == AppendProperty) {
        prop->append_writeable_value(v);
      } else {
        prop->set_writeable_value(v);
      }
      return;
    }
  }

  PropertyList_add(plist, k, v, writeable == WriteableProperty, internal == InternalProperty);
}

// Copies src into buf, replacing "%%" with "%" and "%p" with pid
// Returns true if all of the source pointed by src has been copied over to
// the destination buffer pointed by buf. Otherwise, returns false.
// Notes:
// 1. If the length (buflen) of the destination buffer excluding the
// null terminator character is not long enough for holding the expanded
// pid characters, it also returns false instead of returning the partially
// expanded one.
// 2. The passed in "buflen" should be large enough to hold the null terminator.
bool Arguments::copy_expand_pid(const char* src, size_t srclen,
                                char* buf, size_t buflen) {
  const char* p = src;
  char* b = buf;
  const char* src_end = &src[srclen];
  char* buf_end = &buf[buflen - 1];

  while (p < src_end && b < buf_end) {
    if (*p == '%') {
      switch (*(++p)) {
      case '%':         // "%%" ==> "%"
        *b++ = *p++;
        break;
      case 'p':  {       //  "%p" ==> current process id
        // buf_end points to the character before the last character so
        // that we could write '\0' to the end of the buffer.
        size_t buf_sz = buf_end - b + 1;
        int ret = jio_snprintf(b, buf_sz, "%d", os::current_process_id());

        // if jio_snprintf fails or the buffer is not long enough to hold
        // the expanded pid, returns false.
        if (ret < 0 || ret >= (int)buf_sz) {
          return false;
        } else {
          b += ret;
          assert(*b == '\0', "fail in copy_expand_pid");
          if (p == src_end && b == buf_end + 1) {
            // reach the end of the buffer.
            return true;
          }
        }
        p++;
        break;
      }
      default :
        *b++ = '%';
      }
    } else {
      *b++ = *p++;
    }
  }
  *b = '\0';
  return (p == src_end); // return false if not all of the source was copied
}<|MERGE_RESOLUTION|>--- conflicted
+++ resolved
@@ -303,26 +303,6 @@
 #define UPGRADE_PATH_LEN 12
 #define ENABLE_NATIVE_ACCESS "enable.native.access"
 #define ENABLE_NATIVE_ACCESS_LEN 20
-
-<<<<<<< HEAD
-=======
-void Arguments::add_init_library(const char* name, const char* options) {
-  _libraryList.add(new AgentLibrary(name, options, false, nullptr));
-}
-
-void Arguments::add_init_agent(const char* name, const char* options, bool absolute_path) {
-  _agentList.add(new AgentLibrary(name, options, absolute_path, nullptr));
-}
-
-void Arguments::add_instrument_agent(const char* name, const char* options, bool absolute_path) {
-  _agentList.add(new AgentLibrary(name, options, absolute_path, nullptr, true));
-}
-
-// Late-binding agents not started via arguments
-void Arguments::add_loaded_agent(AgentLibrary *agentLib) {
-  _agentList.add(agentLib);
-}
->>>>>>> 83cf28f9
 
 // Return TRUE if option matches 'property', or 'property=', or 'property.'.
 static bool matches_property_suffix(const char* option, const char* property, size_t len) {
@@ -2360,13 +2340,7 @@
           return JNI_ERR;
         }
 #endif // !INCLUDE_JVMTI
-<<<<<<< HEAD
         AgentList::add_xrun(name, options, false);
-=======
-        add_init_library(name, options);
-        FREE_C_HEAP_ARRAY(char, name);
-        FREE_C_HEAP_ARRAY(char, options);
->>>>>>> 83cf28f9
       }
     } else if (match_option(option, "--add-reads=", &tail)) {
       if (!create_numbered_module_property("jdk.module.addreads", tail, addreads_count++)) {
@@ -2436,13 +2410,7 @@
           return JNI_ERR;
         }
 #endif // !INCLUDE_JVMTI
-<<<<<<< HEAD
         AgentList::add(name, options, is_absolute_path);
-=======
-        add_init_agent(name, options, is_absolute_path);
-        os::free(name);
-        os::free(options);
->>>>>>> 83cf28f9
       }
     // -javaagent
     } else if (match_option(option, "-javaagent:", &tail)) {
@@ -2455,12 +2423,9 @@
         size_t length = strlen(tail) + 1;
         char *options = NEW_C_HEAP_ARRAY(char, length, mtArguments);
         jio_snprintf(options, length, "%s", tail);
-<<<<<<< HEAD
         AgentList::add("instrument", options, false);
-=======
-        add_instrument_agent("instrument", options, false);
         FREE_C_HEAP_ARRAY(char, options);
->>>>>>> 83cf28f9
+ 
         // java agents need module java.instrument
         if (!create_numbered_module_property("jdk.module.addmods", "java.instrument", addmods_count++)) {
           return JNI_ENOMEM;
