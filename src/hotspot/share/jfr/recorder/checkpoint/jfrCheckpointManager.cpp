/*
 * Copyright (c) 2016, 2023, Oracle and/or its affiliates. All rights reserved.
 * DO NOT ALTER OR REMOVE COPYRIGHT NOTICES OR THIS FILE HEADER.
 *
 * This code is free software; you can redistribute it and/or modify it
 * under the terms of the GNU General Public License version 2 only, as
 * published by the Free Software Foundation.
 *
 * This code is distributed in the hope that it will be useful, but WITHOUT
 * ANY WARRANTY; without even the implied warranty of MERCHANTABILITY or
 * FITNESS FOR A PARTICULAR PURPOSE.  See the GNU General Public License
 * version 2 for more details (a copy is included in the LICENSE file that
 * accompanied this code).
 *
 * You should have received a copy of the GNU General Public License version
 * 2 along with this work; if not, write to the Free Software Foundation,
 * Inc., 51 Franklin St, Fifth Floor, Boston, MA 02110-1301 USA.
 *
 * Please contact Oracle, 500 Oracle Parkway, Redwood Shores, CA 94065 USA
 * or visit www.oracle.com if you need additional information or have any
 * questions.
 *
 */

#include "precompiled.hpp"
#include "classfile/javaClasses.inline.hpp"
#include "jfr/jni/jfrJavaSupport.hpp"
#include "jfr/leakprofiler/checkpoint/objectSampleCheckpoint.hpp"
#include "jfr/leakprofiler/leakProfiler.hpp"
#include "jfr/recorder/checkpoint/jfrCheckpointManager.hpp"
#include "jfr/recorder/checkpoint/jfrCheckpointWriter.hpp"
#include "jfr/recorder/checkpoint/types/jfrTypeManager.hpp"
#include "jfr/recorder/checkpoint/types/jfrTypeSet.hpp"
#include "jfr/recorder/checkpoint/types/traceid/jfrTraceIdEpoch.hpp"
#include "jfr/recorder/jfrRecorder.hpp"
#include "jfr/recorder/repository/jfrChunkWriter.hpp"
#include "jfr/recorder/service/jfrOptionSet.hpp"
#include "jfr/recorder/storage/jfrEpochStorage.inline.hpp"
#include "jfr/recorder/storage/jfrMemorySpace.inline.hpp"
#include "jfr/recorder/storage/jfrStorageUtils.inline.hpp"
#include "jfr/support/jfrKlassUnloading.hpp"
#include "jfr/support/jfrThreadLocal.hpp"
#include "jfr/utilities/jfrBigEndian.hpp"
#include "jfr/utilities/jfrIterator.hpp"
#include "jfr/utilities/jfrLinkedList.inline.hpp"
#include "jfr/utilities/jfrSignal.hpp"
#include "jfr/utilities/jfrThreadIterator.hpp"
#include "jfr/writers/jfrJavaEventWriter.hpp"
#include "logging/log.hpp"
#include "memory/iterator.hpp"
#include "memory/resourceArea.hpp"
#include "runtime/atomic.hpp"
#include "runtime/handles.inline.hpp"
#include "runtime/interfaceSupport.inline.hpp"
#include "runtime/mutex.hpp"
#include "runtime/safepoint.hpp"

typedef JfrCheckpointManager::BufferPtr BufferPtr;
typedef JfrCheckpointManager::ConstBufferPtr ConstBufferPtr;

static JfrSignal _new_checkpoint;
static JfrCheckpointManager* _instance = nullptr;

JfrCheckpointManager& JfrCheckpointManager::instance() {
  return *_instance;
}

JfrCheckpointManager* JfrCheckpointManager::create(JfrChunkWriter& cw) {
  assert(_instance == nullptr, "invariant");
  _instance = new JfrCheckpointManager(cw);
  return _instance;
}

void JfrCheckpointManager::destroy() {
  assert(_instance != nullptr, "invariant");
  delete _instance;
  _instance = nullptr;
}

JfrCheckpointManager::JfrCheckpointManager(JfrChunkWriter& cw) :
  _global_mspace(nullptr),
  _thread_local_mspace(nullptr),
  _virtual_thread_local_mspace(nullptr),
  _chunkwriter(cw) {}

JfrCheckpointManager::~JfrCheckpointManager() {
  JfrTraceIdLoadBarrier::destroy();
  JfrTypeManager::destroy();
  delete _global_mspace;
  delete _thread_local_mspace;
}

static const size_t global_buffer_prealloc_count = 2;
static const size_t global_buffer_size = 512 * K;

static const size_t thread_local_buffer_prealloc_count = 16;
static const size_t thread_local_buffer_size = 256;

static const size_t virtual_thread_local_buffer_prealloc_count = 0;
static const size_t virtual_thread_local_buffer_size = 4 * K;

bool JfrCheckpointManager::initialize() {
  assert(_global_mspace == nullptr, "invariant");
  _global_mspace =  create_mspace<JfrCheckpointMspace, JfrCheckpointManager>(global_buffer_size, 0, 0, false, this); // post-pone preallocation
  if (_global_mspace == nullptr) {
    return false;
  }
  // preallocate buffer count to each of the epoch live lists
  for (size_t i = 0; i < global_buffer_prealloc_count * 2; ++i) {
    Buffer* const buffer = mspace_allocate(global_buffer_size, _global_mspace);
    _global_mspace->add_to_live_list(buffer, i % 2 == 0);
  }
  assert(_global_mspace->free_list_is_empty(), "invariant");

  assert(_thread_local_mspace == nullptr, "invariant");
  _thread_local_mspace = new JfrThreadLocalCheckpointMspace();
  if (_thread_local_mspace == nullptr || !_thread_local_mspace->initialize(thread_local_buffer_size,
                                                                        thread_local_buffer_prealloc_count,
                                                                        thread_local_buffer_prealloc_count)) {
    return false;
  }

  assert(_virtual_thread_local_mspace == nullptr, "invariant");
  _virtual_thread_local_mspace = new JfrThreadLocalCheckpointMspace();
  if (_virtual_thread_local_mspace == nullptr || !_virtual_thread_local_mspace->initialize(virtual_thread_local_buffer_size,
                                                                                        JFR_MSPACE_UNLIMITED_CACHE_SIZE,
                                                                                        virtual_thread_local_buffer_prealloc_count)) {
    return false;
  }
  return JfrTypeManager::initialize() && JfrTraceIdLoadBarrier::initialize();
}

#ifdef ASSERT
static void assert_lease(ConstBufferPtr buffer) {
<<<<<<< HEAD
  assert(buffer != nullptr, "invariant");
=======
  if (buffer == nullptr) {
    return;
  }
>>>>>>> e326b86d
  assert(buffer->acquired_by_self(), "invariant");
  assert(buffer->lease(), "invariant");
}

static void assert_release(ConstBufferPtr buffer) {
  assert(buffer != nullptr, "invariant");
  assert(buffer->lease(), "invariant");
  assert(buffer->acquired_by_self(), "invariant");
}

static void assert_retired(ConstBufferPtr buffer, Thread* thread) {
  assert(buffer != nullptr, "invariant");
  assert(buffer->acquired_by(thread), "invariant");
  assert(buffer->retired(), "invariant");
}
#endif // ASSERT

void JfrCheckpointManager::register_full(BufferPtr buffer, Thread* thread) {
  DEBUG_ONLY(assert_retired(buffer, thread);)
  // nothing here at the moment
}

static inline bool is_global(ConstBufferPtr buffer) {
  assert(buffer != nullptr, "invariant");
  return buffer->context() == JFR_GLOBAL;
}

static inline bool is_thread_local(ConstBufferPtr buffer) {
  assert(buffer != nullptr, "invariant");
  return buffer->context() == JFR_THREADLOCAL;
}

static inline bool is_virtual_thread_local(ConstBufferPtr buffer) {
  assert(buffer != nullptr, "invariant");
  return buffer->context() == JFR_VIRTUAL_THREADLOCAL;
}

BufferPtr JfrCheckpointManager::lease_global(Thread* thread, bool previous_epoch /* false */, size_t size /* 0 */) {
  JfrCheckpointMspace* const mspace = instance()._global_mspace;
  assert(mspace != nullptr, "invariant");
  static const size_t max_elem_size = mspace->min_element_size(); // min is max
  BufferPtr buffer;
  if (size <= max_elem_size) {
    buffer = mspace_acquire_live(size, mspace, thread, previous_epoch);
    if (buffer != nullptr) {
      buffer->set_lease();
      DEBUG_ONLY(assert_lease(buffer);)
      return buffer;
    }
  }
  buffer = mspace_allocate_transient_lease_to_live_list(size, mspace, thread, previous_epoch);
  DEBUG_ONLY(assert_lease(buffer);)
  return buffer;
}

BufferPtr JfrCheckpointManager::lease_thread_local(Thread* thread, size_t size) {
  BufferPtr buffer = instance()._thread_local_mspace->acquire(size, thread);
  assert(buffer != nullptr, "invariant");
  assert(buffer->free_size() >= size, "invariant");
  buffer->set_lease();
  DEBUG_ONLY(assert_lease(buffer);)
  buffer->set_context(JFR_THREADLOCAL);
  assert(is_thread_local(buffer), "invariant");
  return buffer;
}

BufferPtr JfrCheckpointManager::get_virtual_thread_local(Thread* thread) {
  assert(thread != nullptr, "invariant");
  return JfrTraceIdEpoch::epoch() ? thread->jfr_thread_local()->_checkpoint_buffer_epoch_1 :
                                    thread->jfr_thread_local()->_checkpoint_buffer_epoch_0;
}

void JfrCheckpointManager::set_virtual_thread_local(Thread* thread, BufferPtr buffer) {
  assert(thread != nullptr, "invariant");
  if (JfrTraceIdEpoch::epoch()) {
    thread->jfr_thread_local()->_checkpoint_buffer_epoch_1 = buffer;
  } else {
    thread->jfr_thread_local()->_checkpoint_buffer_epoch_0 = buffer;
  }
}

BufferPtr JfrCheckpointManager::new_virtual_thread_local(Thread* thread, size_t size) {
  BufferPtr buffer = instance()._virtual_thread_local_mspace->acquire(size, thread);
  assert(buffer != nullptr, "invariant");
  assert(buffer->free_size() >= size, "invariant");
  buffer->set_context(JFR_VIRTUAL_THREADLOCAL);
  assert(is_virtual_thread_local(buffer), "invariant");
  set_virtual_thread_local(thread, buffer);
  return buffer;
}

BufferPtr JfrCheckpointManager::acquire_virtual_thread_local(Thread* thread, size_t size /* 0 */) {
  BufferPtr buffer = get_virtual_thread_local(thread);
  if (buffer == nullptr || buffer->free_size() < size) {
    buffer = new_virtual_thread_local(thread, size);
  }
  assert(buffer->acquired_by_self(), "invariant");
  assert(buffer->free_size() >= size, "invariant");
  assert(get_virtual_thread_local(thread) == buffer, "invariant");
  assert(is_virtual_thread_local(buffer), "invariant");
  return buffer;
}

BufferPtr JfrCheckpointManager::renew(ConstBufferPtr old, Thread* thread, size_t size, JfrCheckpointBufferKind kind /* JFR_THREADLOCAL */) {
  assert(old != nullptr, "invariant");
  assert(old->acquired_by_self(), "invariant");
  if (kind == JFR_GLOBAL) {
    return lease_global(thread, instance()._global_mspace->in_previous_epoch_list(old), size);
  }
  return kind == JFR_THREADLOCAL ? lease_thread_local(thread, size) : acquire_virtual_thread_local(thread, size);
}

BufferPtr JfrCheckpointManager::acquire(Thread* thread, JfrCheckpointBufferKind kind /* JFR_THREADLOCAL */, bool previous_epoch /* false */, size_t size /* 0 */) {
  if (kind == JFR_GLOBAL) {
    return lease_global(thread, previous_epoch, size);
  }
  if (kind == JFR_THREADLOCAL) {
    return lease_thread_local(thread, size);
  }
  assert(kind == JFR_VIRTUAL_THREADLOCAL, "invariant");
  return acquire_virtual_thread_local(thread, size);
}

static inline void retire(BufferPtr buffer) {
  assert(buffer != nullptr, "invariant");
  assert(buffer->acquired_by_self(), "invariant");
  buffer->set_retired();
}

/*
 * The buffer is effectively invalidated for the thread post-return,
 * and the caller should take means to ensure that it is not referenced.
 */
static inline void release(BufferPtr buffer) {
  DEBUG_ONLY(assert_release(buffer);)
  assert(!is_virtual_thread_local(buffer), "invariant");
  if (is_global(buffer)) {
    buffer->release();
    return;
  }
  assert(is_thread_local(buffer), "invariant");
  retire(buffer);
}

static inline JfrCheckpointBufferKind kind(ConstBufferPtr buffer) {
  assert(buffer != nullptr, "invariant");
  return static_cast<JfrCheckpointBufferKind>(buffer->context());
}

BufferPtr JfrCheckpointManager::flush(BufferPtr old, size_t used, size_t requested, Thread* thread) {
  assert(old != nullptr, "invariant");
  if (0 == requested) {
    // indicates a lease is being returned
    assert(old->lease(), "invariant");
    release(old);
    // signal completion of a new checkpoint
    _new_checkpoint.signal();
    return nullptr;
  }
  BufferPtr new_buffer = renew(old, thread, used + requested, kind(old));
<<<<<<< HEAD
  assert(new_buffer != nullptr, "invariant");
  migrate_outstanding_writes(old, new_buffer, used, requested);
=======
  if (new_buffer != nullptr) {
    migrate_outstanding_writes(old, new_buffer, used, requested);
  }
>>>>>>> e326b86d
  retire(old);
  return new_buffer;
}

// offsets into the JfrCheckpointEntry
static const size_t starttime_offset = sizeof(int64_t);
static const size_t duration_offset = starttime_offset + sizeof(int64_t);
static const size_t checkpoint_type_offset = duration_offset + sizeof(int64_t);
static const size_t types_offset = checkpoint_type_offset + sizeof(uint32_t);
static const size_t payload_offset = types_offset + sizeof(uint32_t);

template <typename Return>
static Return read_data(const u1* data) {
  return JfrBigEndian::read<Return>(data);
}

static size_t total_size(const u1* data) {
  const int64_t size = read_data<int64_t>(data);
  assert(size > 0, "invariant");
  return static_cast<size_t>(size);
}

static int64_t starttime(const u1* data) {
  return read_data<int64_t>(data + starttime_offset);
}

static int64_t duration(const u1* data) {
  return read_data<int64_t>(data + duration_offset);
}

static int32_t checkpoint_type(const u1* data) {
  return read_data<int32_t>(data + checkpoint_type_offset);
}

static uint32_t number_of_types(const u1* data) {
  return read_data<uint32_t>(data + types_offset);
}

static size_t payload_size(const u1* data) {
  return total_size(data) - sizeof(JfrCheckpointEntry);
}

static uint64_t calculate_event_size_bytes(JfrChunkWriter& cw, const u1* data, int64_t event_begin, int64_t delta_to_last_checkpoint) {
  assert(data != nullptr, "invariant");
  size_t bytes = cw.size_in_bytes(EVENT_CHECKPOINT);
  bytes += cw.size_in_bytes(starttime(data));
  bytes += cw.size_in_bytes(duration(data));
  bytes += cw.size_in_bytes(delta_to_last_checkpoint);
  bytes += cw.size_in_bytes(checkpoint_type(data));
  bytes += cw.size_in_bytes(number_of_types(data));
  bytes += payload_size(data); // in bytes already.
  return bytes + cw.size_in_bytes(bytes + cw.size_in_bytes(bytes));
}

static size_t write_checkpoint_event(JfrChunkWriter& cw, const u1* data) {
  assert(data != nullptr, "invariant");
  const int64_t event_begin = cw.current_offset();
  const int64_t last_checkpoint_event = cw.last_checkpoint_offset();
  cw.set_last_checkpoint_offset(event_begin);
  const int64_t delta_to_last_checkpoint = last_checkpoint_event == 0 ? 0 : last_checkpoint_event - event_begin;
  const uint64_t event_size = calculate_event_size_bytes(cw, data, event_begin, delta_to_last_checkpoint);
  cw.write(event_size);
  cw.write(EVENT_CHECKPOINT);
  cw.write(starttime(data));
  cw.write(duration(data));
  cw.write(delta_to_last_checkpoint);
  cw.write(checkpoint_type(data));
  cw.write(number_of_types(data));
  cw.write_unbuffered(data + payload_offset, payload_size(data));
  assert(static_cast<uint64_t>(cw.current_offset() - event_begin) == event_size, "invariant");
  return total_size(data);
}

static size_t write_checkpoints(JfrChunkWriter& cw, const u1* data, size_t size) {
  assert(cw.is_valid(), "invariant");
  assert(data != nullptr, "invariant");
  assert(size > 0, "invariant");
  const u1* const limit = data + size;
  const u1* next = data;
  size_t processed = 0;
  while (next < limit) {
    const size_t checkpoint_size = write_checkpoint_event(cw, next);
    processed += checkpoint_size;
    next += checkpoint_size;
  }
  assert(next == limit, "invariant");
  return processed;
}

static size_t write_thread_checkpoint_content(JfrChunkWriter& cw, const u1* data) {
  assert(data != nullptr, "invariant");
  const size_t size = total_size(data);
  assert(size > 0, "invariant");
  assert(checkpoint_type(data) == THREADS, "invariant");
  assert(number_of_types(data) == 1, "invariant");
  // Thread checkpoints are small so write them buffered to cache as much as possible before flush.
  cw.write_buffered(data + payload_offset, payload_size(data));
  return size;
}

static size_t write_thread_checkpoint_payloads(JfrChunkWriter& cw, const u1* data, size_t size, u4& elements) {
  assert(cw.is_valid(), "invariant");
  assert(data != nullptr, "invariant");
  assert(size > 0, "invariant");
  const u1* const limit = data + size;
  const u1* next = data;
  size_t processed_total = 0;
  while (next < limit) {
    const size_t processed = write_thread_checkpoint_content(cw, next);
    next += processed;
    processed_total += processed;
    ++elements;
  }
  assert(next == limit, "invariant");
  return processed_total;
}

template <typename T>
class CheckpointWriteOp {
 private:
  JfrChunkWriter& _writer;
  size_t _processed;
 public:
  typedef T Type;
  CheckpointWriteOp(JfrChunkWriter& writer) : _writer(writer), _processed(0) {}
  bool write(Type* t, const u1* data, size_t size) {
    _processed += write_checkpoints(_writer, data, size);
    return true;
  }
  size_t processed() const { return _processed; }
};

// This op will collapse all individual vthread checkpoints into a single checkpoint.
template <typename T>
class VirtualThreadLocalCheckpointWriteOp {
 private:
  JfrChunkWriter& _cw;
  int64_t _begin_offset;
  int64_t _elements_offset;
  size_t _processed;
  uint32_t _elements;
 public:
  typedef T Type;
  VirtualThreadLocalCheckpointWriteOp(JfrChunkWriter& cw) : _cw(cw), _begin_offset(cw.current_offset()), _elements_offset(0), _processed(0), _elements(0) {
    const int64_t last_checkpoint = cw.last_checkpoint_offset();
    const int64_t delta = last_checkpoint == 0 ? 0 : last_checkpoint - _begin_offset;
    cw.reserve(sizeof(uint64_t));
    cw.write(EVENT_CHECKPOINT);
    cw.write(JfrTicks::now().value());
    cw.write(0);
    cw.write(delta);
    cw.write(THREADS); // Thread checkpoint type.
    cw.write(1); // Number of types in this checkpoint, only one, TYPE_THREAD.
    cw.write(TYPE_THREAD); // Constant pool type.
    _elements_offset = cw.current_offset(); // Offset for the number of entries in the TYPE_THREAD constant pool.
    cw.reserve(sizeof(uint32_t));
  }

  ~VirtualThreadLocalCheckpointWriteOp() {
    if (_elements == 0) {
      // Rewind.
      _cw.seek(_begin_offset);
      return;
    }
    const int64_t event_size = _cw.current_offset() - _begin_offset;
    _cw.write_padded_at_offset(_elements, _elements_offset);
    _cw.write_padded_at_offset(event_size, _begin_offset);
    _cw.set_last_checkpoint_offset(_begin_offset);
  }

  bool write(Type* t, const u1* data, size_t size) {
    _processed += write_thread_checkpoint_payloads(_cw, data, size, _elements);
    return true;
  }
  size_t elements() const { return _elements; }
  size_t processed() const { return _processed; }
};

typedef CheckpointWriteOp<JfrCheckpointManager::Buffer> WriteOperation;
typedef MutexedWriteOp<WriteOperation> MutexedWriteOperation;
typedef ReleaseWithExcisionOp<JfrCheckpointMspace, JfrCheckpointMspace::LiveList> ReleaseOperation;
typedef CompositeOperation<MutexedWriteOperation, ReleaseOperation> WriteReleaseOperation;
typedef VirtualThreadLocalCheckpointWriteOp<JfrCheckpointManager::Buffer> VirtualThreadLocalCheckpointOperation;
typedef MutexedWriteOp<VirtualThreadLocalCheckpointOperation> VirtualThreadLocalWriteOperation;

void JfrCheckpointManager::begin_epoch_shift() {
  assert(SafepointSynchronize::is_at_safepoint(), "invariant");
  JfrTraceIdEpoch::begin_epoch_shift();
}

void JfrCheckpointManager::end_epoch_shift() {
  assert(SafepointSynchronize::is_at_safepoint(), "invariant");
  debug_only(const u1 current_epoch = JfrTraceIdEpoch::current();)
  JfrTraceIdEpoch::end_epoch_shift();
  assert(current_epoch != JfrTraceIdEpoch::current(), "invariant");
}

size_t JfrCheckpointManager::write() {
  DEBUG_ONLY(JfrJavaSupport::check_java_thread_in_native(JavaThread::current()));
  WriteOperation wo(_chunkwriter);
  MutexedWriteOperation mwo(wo);
  _thread_local_mspace->iterate(mwo, true); // previous epoch list
  assert(_global_mspace->free_list_is_empty(), "invariant");
  ReleaseOperation ro(_global_mspace, _global_mspace->live_list(true)); // previous epoch list
  WriteReleaseOperation wro(&mwo, &ro);
  process_live_list(wro, _global_mspace, true); // previous epoch list
  // Do virtual thread local list last. Careful, the vtlco destructor writes to chunk.
  VirtualThreadLocalCheckpointOperation vtlco(_chunkwriter);
  VirtualThreadLocalWriteOperation vtlwo(vtlco);
  _virtual_thread_local_mspace->iterate(vtlwo, true); // previous epoch list
  return wo.processed() + vtlco.processed();
}

typedef DiscardOp<DefaultDiscarder<JfrCheckpointManager::Buffer> > DiscardOperation;
typedef CompositeOperation<DiscardOperation, ReleaseOperation> DiscardReleaseOperation;

size_t JfrCheckpointManager::clear() {
  JfrTraceIdLoadBarrier::clear();
  clear_type_set();
  DiscardOperation dop(mutexed); // mutexed discard mode
  _thread_local_mspace->iterate(dop, true); // previous epoch list
  _virtual_thread_local_mspace->iterate(dop, true); // previous epoch list
  ReleaseOperation ro(_global_mspace, _global_mspace->live_list(true)); // previous epoch list
  DiscardReleaseOperation dro(&dop, &ro);
  assert(_global_mspace->free_list_is_empty(), "invariant");
  process_live_list(dro, _global_mspace, true); // previous epoch list
  return dop.elements();
}

size_t JfrCheckpointManager::write_static_type_set(Thread* thread) {
  assert(thread != nullptr, "invariant");
  JfrCheckpointWriter writer(true, thread, STATICS);
  JfrTypeManager::write_static_types(writer);
  return writer.used_size();
}

size_t JfrCheckpointManager::write_threads(JavaThread* thread) {
  assert(thread != nullptr, "invariant");
  // can safepoint here
  ThreadInVMfromNative transition(thread);
  ResourceMark rm(thread);
  HandleMark hm(thread);
  JfrCheckpointWriter writer(true, thread, THREADS);
  JfrTypeManager::write_threads(writer);
  return writer.used_size();
}

size_t JfrCheckpointManager::write_static_type_set_and_threads() {
  JavaThread* const thread = JavaThread::current();
  DEBUG_ONLY(JfrJavaSupport::check_java_thread_in_native(thread));
  write_static_type_set(thread);
  write_threads(thread);
  return write();
}

void JfrCheckpointManager::on_rotation() {
  assert(SafepointSynchronize::is_at_safepoint(), "invariant");
  JfrTypeManager::on_rotation();
  notify_threads();
}

void JfrCheckpointManager::clear_type_set() {
  assert(!JfrRecorder::is_recording(), "invariant");
  JavaThread* t = JavaThread::current();
  DEBUG_ONLY(JfrJavaSupport::check_java_thread_in_native(t));
  // can safepoint here
  ThreadInVMfromNative transition(t);
  MutexLocker cld_lock(ClassLoaderDataGraph_lock);
  MutexLocker module_lock(Module_lock);
  JfrTypeSet::clear();
}

void JfrCheckpointManager::write_type_set() {
  {
    JavaThread* const thread = JavaThread::current();
    DEBUG_ONLY(JfrJavaSupport::check_java_thread_in_native(thread));
    // can safepoint here
    ThreadInVMfromNative transition(thread);
    MutexLocker cld_lock(thread, ClassLoaderDataGraph_lock);
    MutexLocker module_lock(thread, Module_lock);
    if (LeakProfiler::is_running()) {
      JfrCheckpointWriter leakp_writer(true, thread);
      JfrCheckpointWriter writer(true, thread);
      JfrTypeSet::serialize(&writer, &leakp_writer, false, false);
      ObjectSampleCheckpoint::on_type_set(leakp_writer);
    } else {
      JfrCheckpointWriter writer(true, thread);
      JfrTypeSet::serialize(&writer, nullptr, false, false);
    }
  }
  write();
}

void JfrCheckpointManager::on_unloading_classes() {
  assert_locked_or_safepoint(ClassLoaderDataGraph_lock);
  JfrCheckpointWriter writer(Thread::current());
  JfrTypeSet::on_unloading_classes(&writer);
  if (LeakProfiler::is_running()) {
    ObjectSampleCheckpoint::on_type_set_unload(writer);
  }
}

static size_t flush_type_set(Thread* thread) {
  assert(thread != nullptr, "invariant");
  JfrCheckpointWriter writer(thread);
  MutexLocker cld_lock(thread, ClassLoaderDataGraph_lock);
  MutexLocker module_lock(thread, Module_lock);
  return JfrTypeSet::serialize(&writer, nullptr, false, true);
}

size_t JfrCheckpointManager::flush_type_set() {
  size_t elements = 0;
  if (JfrTraceIdEpoch::has_changed_tag_state()) {
    Thread* const thread = Thread::current();
    if (thread->is_Java_thread()) {
      // can safepoint here
      ThreadInVMfromNative transition(JavaThread::cast(thread));
      elements = ::flush_type_set(thread);
    } else {
      elements = ::flush_type_set(thread);
    }
  }
  if (_new_checkpoint.is_signaled_with_reset()) {
    WriteOperation wo(_chunkwriter);
    MutexedWriteOperation mwo(wo);
    _thread_local_mspace->iterate(mwo); // current epoch list
    assert(_global_mspace->free_list_is_empty(), "invariant");
    assert(_global_mspace->live_list_is_nonempty(), "invariant");
    process_live_list(mwo, _global_mspace); // current epoch list
    // Do virtual thread local list last. Careful, the vtlco destructor writes to chunk.
    VirtualThreadLocalCheckpointOperation vtlco(_chunkwriter);
    VirtualThreadLocalWriteOperation vtlwo(vtlco);
    _virtual_thread_local_mspace->iterate(vtlwo); // current epoch list
  }
  return elements;
}

JfrBlobHandle JfrCheckpointManager::create_thread_blob(JavaThread* jt, traceid tid /* 0 */, oop vthread /* nullptr */) {
  assert(jt != nullptr, "invariant");
  assert(Thread::current() == jt, "invariant");
  DEBUG_ONLY(JfrJavaSupport::check_java_thread_in_vm(jt));
  return JfrTypeManager::create_thread_blob(jt, tid, vthread);
}

void JfrCheckpointManager::write_checkpoint(Thread* thread, traceid tid /* 0 */, oop vthread /* nullptr */) {
  JfrTypeManager::write_checkpoint(thread, tid, vthread);
}

class JfrNotifyClosure : public ThreadClosure {
 public:
  void do_thread(Thread* thread) {
    assert(thread != nullptr, "invariant");
    assert_locked_or_safepoint(Threads_lock);
    JfrJavaEventWriter::notify(JavaThread::cast(thread));
  }
};

void JfrCheckpointManager::notify_threads() {
  assert(SafepointSynchronize::is_at_safepoint(), "invariant");
  JfrNotifyClosure tc;
  JfrJavaThreadIterator iter;
  while (iter.has_next()) {
    tc.do_thread(iter.next());
  }
}<|MERGE_RESOLUTION|>--- conflicted
+++ resolved
@@ -132,13 +132,9 @@
 
 #ifdef ASSERT
 static void assert_lease(ConstBufferPtr buffer) {
-<<<<<<< HEAD
-  assert(buffer != nullptr, "invariant");
-=======
   if (buffer == nullptr) {
     return;
   }
->>>>>>> e326b86d
   assert(buffer->acquired_by_self(), "invariant");
   assert(buffer->lease(), "invariant");
 }
@@ -299,14 +295,9 @@
     return nullptr;
   }
   BufferPtr new_buffer = renew(old, thread, used + requested, kind(old));
-<<<<<<< HEAD
-  assert(new_buffer != nullptr, "invariant");
-  migrate_outstanding_writes(old, new_buffer, used, requested);
-=======
   if (new_buffer != nullptr) {
     migrate_outstanding_writes(old, new_buffer, used, requested);
   }
->>>>>>> e326b86d
   retire(old);
   return new_buffer;
 }
