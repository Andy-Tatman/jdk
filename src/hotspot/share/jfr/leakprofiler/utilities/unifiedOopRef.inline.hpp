--- conflicted
+++ resolved
@@ -61,15 +61,9 @@
   return _value == 0;
 }
 
-<<<<<<< HEAD
-inline UnifiedOopRef UnifiedOopRef::encode_in_native(const narrowOop* ref) {
-  assert(ref != nullptr, "invariant");
-  UnifiedOopRef result = { reinterpret_cast<uintptr_t>(ref) | 3 };
-  assert(result.addr<narrowOop*>() == ref, "sanity");
-=======
 template <typename T>
 inline UnifiedOopRef create_with_tag(T ref, uintptr_t tag) {
-  assert(ref != NULL, "invariant");
+  assert(ref != nullptr, "invariant");
 
   uintptr_t value = reinterpret_cast<uintptr_t>(ref);
 
@@ -84,7 +78,6 @@
 
   UnifiedOopRef result = { value | tag };
   assert(result.addr<T>() == ref, "sanity");
->>>>>>> e326b86d
   return result;
 }
 
@@ -94,26 +87,6 @@
 }
 
 inline UnifiedOopRef UnifiedOopRef::encode_in_native(const oop* ref) {
-<<<<<<< HEAD
-  assert(ref != nullptr, "invariant");
-  UnifiedOopRef result = { reinterpret_cast<uintptr_t>(ref) | 2 };
-  assert(result.addr<oop*>() == ref, "sanity");
-  return result;
-}
-
-inline UnifiedOopRef UnifiedOopRef::encode_in_heap(const narrowOop* ref) {
-  assert(ref != nullptr, "invariant");
-  UnifiedOopRef result = { reinterpret_cast<uintptr_t>(ref) | 1 };
-  assert(result.addr<narrowOop*>() == ref, "sanity");
-  return result;
-}
-
-inline UnifiedOopRef UnifiedOopRef::encode_in_heap(const oop* ref) {
-  assert(ref != nullptr, "invariant");
-  UnifiedOopRef result = { reinterpret_cast<uintptr_t>(ref) | 0 };
-  assert(result.addr<oop*>() == ref, "sanity");
-  return result;
-=======
   return create_with_tag(ref, native_tag);
 }
 
@@ -133,7 +106,6 @@
 
 inline UnifiedOopRef UnifiedOopRef::encode_in_heap(const oop* ref) {
   return create_with_tag(ref, 0);
->>>>>>> e326b86d
 }
 
 inline UnifiedOopRef UnifiedOopRef::encode_null() {
