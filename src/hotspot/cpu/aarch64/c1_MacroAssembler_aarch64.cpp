--- conflicted
+++ resolved
@@ -83,12 +83,11 @@
 
   // Load object header
   ldr(hdr, Address(obj, hdr_offset));
-<<<<<<< HEAD
   if (UseFastLocking) {
     fast_lock(obj, hdr, rscratch1, rscratch2, slow_case, false);
   } else {
     // and mark it as unlocked
-    orr(hdr, hdr, markWord::unlocked_value);
+     orr(hdr, hdr, markWord::unlocked_value);
     // save unlocked object header into the displaced header location on the stack
     str(hdr, Address(disp_hdr, 0));
     // test if object header is still the same (i.e. unlocked), and if so, store the
@@ -112,46 +111,13 @@
     // significant 2 bits cleared and page_size is a power of 2
     mov(rscratch1, sp);
     sub(hdr, hdr, rscratch1);
-    ands(hdr, hdr, aligned_mask - os::vm_page_size());
+    ands(hdr, hdr, aligned_mask - (int)os::vm_page_size());
     // for recursive locking, the result is zero => save it in the displaced header
     // location (NULL in the displaced hdr location indicates recursive locking)
     str(hdr, Address(disp_hdr, 0));
     // otherwise we don't care about the result and handle locking via runtime call
     cbnz(hdr, slow_case);
   }
-=======
-  // and mark it as unlocked
-  orr(hdr, hdr, markWord::unlocked_value);
-  // save unlocked object header into the displaced header location on the stack
-  str(hdr, Address(disp_hdr, 0));
-  // test if object header is still the same (i.e. unlocked), and if so, store the
-  // displaced header address in the object header - if it is not the same, get the
-  // object header instead
-  lea(rscratch2, Address(obj, hdr_offset));
-  cmpxchgptr(hdr, disp_hdr, rscratch2, rscratch1, done, /*fallthough*/NULL);
-  // if the object header was the same, we're done
-  // if the object header was not the same, it is now in the hdr register
-  // => test if it is a stack pointer into the same stack (recursive locking), i.e.:
-  //
-  // 1) (hdr & aligned_mask) == 0
-  // 2) sp <= hdr
-  // 3) hdr <= sp + page_size
-  //
-  // these 3 tests can be done by evaluating the following expression:
-  //
-  // (hdr - sp) & (aligned_mask - page_size)
-  //
-  // assuming both the stack pointer and page_size have their least
-  // significant 2 bits cleared and page_size is a power of 2
-  mov(rscratch1, sp);
-  sub(hdr, hdr, rscratch1);
-  ands(hdr, hdr, aligned_mask - (int)os::vm_page_size());
-  // for recursive locking, the result is zero => save it in the displaced header
-  // location (NULL in the displaced hdr location indicates recursive locking)
-  str(hdr, Address(disp_hdr, 0));
-  // otherwise we don't care about the result and handle locking via runtime call
-  cbnz(hdr, slow_case);
->>>>>>> 8c2c8b3f
   // done
   bind(done);
   increment(Address(rthread, JavaThread::held_monitor_count_offset()));
