/*
 * Copyright (c) 2003, 2023, Oracle and/or its affiliates. All rights reserved.
 * Copyright (c) 2014, 2020, Red Hat Inc. All rights reserved.
 * Copyright (c) 2020, 2023, Huawei Technologies Co., Ltd. All rights reserved.
 * DO NOT ALTER OR REMOVE COPYRIGHT NOTICES OR THIS FILE HEADER.
 *
 * This code is free software; you can redistribute it and/or modify it
 * under the terms of the GNU General Public License version 2 only, as
 * published by the Free Software Foundation.
 *
 * This code is distributed in the hope that it will be useful, but WITHOUT
 * ANY WARRANTY; without even the implied warranty of MERCHANTABILITY or
 * FITNESS FOR A PARTICULAR PURPOSE.  See the GNU General Public License
 * version 2 for more details (a copy is included in the LICENSE file that
 * accompanied this code).
 *
 * You should have received a copy of the GNU General Public License version
 * 2 along with this work; if not, write to the Free Software Foundation,
 * Inc., 51 Franklin St, Fifth Floor, Boston, MA 02110-1301 USA.
 *
 * Please contact Oracle, 500 Oracle Parkway, Redwood Shores, CA 94065 USA
 * or visit www.oracle.com if you need additional information or have any
 * questions.
 *
 */

#include "precompiled.hpp"
#include "asm/macroAssembler.hpp"
#include "asm/macroAssembler.inline.hpp"
#include "code/compiledIC.hpp"
#include "code/debugInfoRec.hpp"
#include "code/icBuffer.hpp"
#include "code/vtableStubs.hpp"
#include "compiler/oopMap.hpp"
#include "gc/shared/barrierSetAssembler.hpp"
#include "interpreter/interp_masm.hpp"
#include "interpreter/interpreter.hpp"
#include "logging/log.hpp"
#include "memory/resourceArea.hpp"
#include "nativeInst_riscv.hpp"
#include "oops/compiledICHolder.hpp"
#include "oops/klass.inline.hpp"
#include "oops/method.inline.hpp"
#include "prims/methodHandles.hpp"
#include "runtime/continuation.hpp"
#include "runtime/continuationEntry.inline.hpp"
#include "runtime/jniHandles.hpp"
#include "runtime/safepointMechanism.hpp"
#include "runtime/sharedRuntime.hpp"
#include "runtime/signature.hpp"
#include "runtime/stubRoutines.hpp"
#include "runtime/vframeArray.hpp"
#include "utilities/align.hpp"
#include "utilities/formatBuffer.hpp"
#include "vmreg_riscv.inline.hpp"
#ifdef COMPILER1
#include "c1/c1_Runtime1.hpp"
#endif
#ifdef COMPILER2
#include "adfiles/ad_riscv.hpp"
#include "opto/runtime.hpp"
#endif
#if INCLUDE_JVMCI
#include "jvmci/jvmciJavaClasses.hpp"
#endif

#define __ masm->

const int StackAlignmentInSlots = StackAlignmentInBytes / VMRegImpl::stack_slot_size;

class SimpleRuntimeFrame {
public:

  // Most of the runtime stubs have this simple frame layout.
  // This class exists to make the layout shared in one place.
  // Offsets are for compiler stack slots, which are jints.
  enum layout {
    // The frame sender code expects that fp will be in the "natural" place and
    // will override any oopMap setting for it. We must therefore force the layout
    // so that it agrees with the frame sender code.
    // we don't expect any arg reg save area so riscv asserts that
    // frame::arg_reg_save_area_bytes == 0
    fp_off = 0, fp_off2,
    return_off, return_off2,
    framesize
  };
};

class RegisterSaver {
  const bool _save_vectors;
 public:
  RegisterSaver(bool save_vectors) : _save_vectors(UseRVV && save_vectors) {}
  ~RegisterSaver() {}
  OopMap* save_live_registers(MacroAssembler* masm, int additional_frame_words, int* total_frame_words);
  void restore_live_registers(MacroAssembler* masm);

  // Offsets into the register save area
  // Used by deoptimization when it is managing result register
  // values on its own
  // gregs:28, float_register:32; except: x1(ra) & x2(sp) & gp(x3) & tp(x4)
  // |---v0---|<---SP
  // |---v1---|save vectors only in generate_handler_blob
  // |-- .. --|
  // |---v31--|-----
  // |---f0---|
  // |---f1---|
  // |   ..   |
  // |---f31--|
  // |---reserved slot for stack alignment---|
  // |---x5---|
  // |   x6   |
  // |---.. --|
  // |---x31--|
  // |---fp---|
  // |---ra---|
  int v0_offset_in_bytes(void) { return 0; }
  int f0_offset_in_bytes(void) {
    int f0_offset = 0;
#ifdef COMPILER2
    if (_save_vectors) {
      f0_offset += Matcher::scalable_vector_reg_size(T_INT) * VectorRegister::number_of_registers *
                   BytesPerInt;
    }
#endif
    return f0_offset;
  }
  int reserved_slot_offset_in_bytes(void) {
    return f0_offset_in_bytes() +
           FloatRegister::max_slots_per_register *
           FloatRegister::number_of_registers *
           BytesPerInt;
  }

  int reg_offset_in_bytes(Register r) {
    assert (r->encoding() > 4, "ra, sp, gp and tp not saved");
    return reserved_slot_offset_in_bytes() + (r->encoding() - 4 /* x1, x2, x3, x4 */) * wordSize;
  }

  int freg_offset_in_bytes(FloatRegister f) {
    return f0_offset_in_bytes() + f->encoding() * wordSize;
  }

  int ra_offset_in_bytes(void) {
    return reserved_slot_offset_in_bytes() +
           (Register::number_of_registers - 3) *
           Register::max_slots_per_register *
           BytesPerInt;
  }
};

OopMap* RegisterSaver::save_live_registers(MacroAssembler* masm, int additional_frame_words, int* total_frame_words) {
  int vector_size_in_bytes = 0;
  int vector_size_in_slots = 0;
#ifdef COMPILER2
  if (_save_vectors) {
    vector_size_in_bytes += Matcher::scalable_vector_reg_size(T_BYTE);
    vector_size_in_slots += Matcher::scalable_vector_reg_size(T_INT);
  }
#endif

  int frame_size_in_bytes = align_up(additional_frame_words * wordSize + ra_offset_in_bytes() + wordSize, 16);
  // OopMap frame size is in compiler stack slots (jint's) not bytes or words
  int frame_size_in_slots = frame_size_in_bytes / BytesPerInt;
  // The caller will allocate additional_frame_words
  int additional_frame_slots = additional_frame_words * wordSize / BytesPerInt;
  // CodeBlob frame size is in words.
  int frame_size_in_words = frame_size_in_bytes / wordSize;
  *total_frame_words = frame_size_in_words;

  // Save Integer, Float and Vector registers.
  __ enter();
  __ push_CPU_state(_save_vectors, vector_size_in_bytes);

  // Set an oopmap for the call site.  This oopmap will map all
  // oop-registers and debug-info registers as callee-saved.  This
  // will allow deoptimization at this safepoint to find all possible
  // debug-info recordings, as well as let GC find all oops.

  OopMapSet *oop_maps = new OopMapSet();
  OopMap* oop_map = new OopMap(frame_size_in_slots, 0);
  assert_cond(oop_maps != NULL && oop_map != NULL);

  int sp_offset_in_slots = 0;
  int step_in_slots = 0;
  if (_save_vectors) {
    step_in_slots = vector_size_in_slots;
    for (int i = 0; i < VectorRegister::number_of_registers; i++, sp_offset_in_slots += step_in_slots) {
      VectorRegister r = as_VectorRegister(i);
      oop_map->set_callee_saved(VMRegImpl::stack2reg(sp_offset_in_slots), r->as_VMReg());
    }
  }

  step_in_slots = FloatRegister::max_slots_per_register;
  for (int i = 0; i < FloatRegister::number_of_registers; i++, sp_offset_in_slots += step_in_slots) {
    FloatRegister r = as_FloatRegister(i);
    oop_map->set_callee_saved(VMRegImpl::stack2reg(sp_offset_in_slots), r->as_VMReg());
  }

  step_in_slots = Register::max_slots_per_register;
  // skip the slot reserved for alignment, see MacroAssembler::push_reg;
  // also skip x5 ~ x6 on the stack because they are caller-saved registers.
  sp_offset_in_slots += Register::max_slots_per_register * 3;
  // besides, we ignore x0 ~ x4 because push_CPU_state won't push them on the stack.
  for (int i = 7; i < Register::number_of_registers; i++, sp_offset_in_slots += step_in_slots) {
    Register r = as_Register(i);
    if (r != xthread) {
      oop_map->set_callee_saved(VMRegImpl::stack2reg(sp_offset_in_slots + additional_frame_slots), r->as_VMReg());
    }
  }

  return oop_map;
}

void RegisterSaver::restore_live_registers(MacroAssembler* masm) {
#ifdef COMPILER2
  __ pop_CPU_state(_save_vectors, Matcher::scalable_vector_reg_size(T_BYTE));
#else
#if !INCLUDE_JVMCI
  assert(!_save_vectors, "vectors are generated only by C2 and JVMCI");
#endif
  __ pop_CPU_state(_save_vectors);
#endif
  __ leave();
}

// Is vector's size (in bytes) bigger than a size saved by default?
// riscv does not ovlerlay the floating-point registers on vector registers like aarch64.
bool SharedRuntime::is_wide_vector(int size) {
  return UseRVV;
}

// ---------------------------------------------------------------------------
// Read the array of BasicTypes from a signature, and compute where the
// arguments should go.  Values in the VMRegPair regs array refer to 4-byte
// quantities.  Values less than VMRegImpl::stack0 are registers, those above
// refer to 4-byte stack slots.  All stack slots are based off of the stack pointer
// as framesizes are fixed.
// VMRegImpl::stack0 refers to the first slot 0(sp).
// and VMRegImpl::stack0+1 refers to the memory word 4-byes higher.
// Register up to Register::number_of_registers) are the 64-bit
// integer registers.

// Note: the INPUTS in sig_bt are in units of Java argument words,
// which are 64-bit.  The OUTPUTS are in 32-bit units.

// The Java calling convention is a "shifted" version of the C ABI.
// By skipping the first C ABI register we can call non-static jni
// methods with small numbers of arguments without having to shuffle
// the arguments at all. Since we control the java ABI we ought to at
// least get some advantage out of it.

int SharedRuntime::java_calling_convention(const BasicType *sig_bt,
                                           VMRegPair *regs,
                                           int total_args_passed) {
  // Create the mapping between argument positions and
  // registers.
  static const Register INT_ArgReg[Argument::n_int_register_parameters_j] = {
    j_rarg0, j_rarg1, j_rarg2, j_rarg3,
    j_rarg4, j_rarg5, j_rarg6, j_rarg7
  };
  static const FloatRegister FP_ArgReg[Argument::n_float_register_parameters_j] = {
    j_farg0, j_farg1, j_farg2, j_farg3,
    j_farg4, j_farg5, j_farg6, j_farg7
  };

  uint int_args = 0;
  uint fp_args = 0;
  uint stk_args = 0; // inc by 2 each time

  for (int i = 0; i < total_args_passed; i++) {
    switch (sig_bt[i]) {
      case T_BOOLEAN: // fall through
      case T_CHAR:    // fall through
      case T_BYTE:    // fall through
      case T_SHORT:   // fall through
      case T_INT:
        if (int_args < Argument::n_int_register_parameters_j) {
          regs[i].set1(INT_ArgReg[int_args++]->as_VMReg());
        } else {
          regs[i].set1(VMRegImpl::stack2reg(stk_args));
          stk_args += 2;
        }
        break;
      case T_VOID:
        // halves of T_LONG or T_DOUBLE
        assert(i != 0 && (sig_bt[i - 1] == T_LONG || sig_bt[i - 1] == T_DOUBLE), "expecting half");
        regs[i].set_bad();
        break;
      case T_LONG:      // fall through
        assert((i + 1) < total_args_passed && sig_bt[i + 1] == T_VOID, "expecting half");
      case T_OBJECT:    // fall through
      case T_ARRAY:     // fall through
      case T_ADDRESS:
        if (int_args < Argument::n_int_register_parameters_j) {
          regs[i].set2(INT_ArgReg[int_args++]->as_VMReg());
        } else {
          regs[i].set2(VMRegImpl::stack2reg(stk_args));
          stk_args += 2;
        }
        break;
      case T_FLOAT:
        if (fp_args < Argument::n_float_register_parameters_j) {
          regs[i].set1(FP_ArgReg[fp_args++]->as_VMReg());
        } else {
          regs[i].set1(VMRegImpl::stack2reg(stk_args));
          stk_args += 2;
        }
        break;
      case T_DOUBLE:
        assert((i + 1) < total_args_passed && sig_bt[i + 1] == T_VOID, "expecting half");
        if (fp_args < Argument::n_float_register_parameters_j) {
          regs[i].set2(FP_ArgReg[fp_args++]->as_VMReg());
        } else {
          regs[i].set2(VMRegImpl::stack2reg(stk_args));
          stk_args += 2;
        }
        break;
      default:
        ShouldNotReachHere();
    }
  }

  return align_up(stk_args, 2);
}

// Patch the callers callsite with entry to compiled code if it exists.
static void patch_callers_callsite(MacroAssembler *masm) {
  Label L;
  __ ld(t0, Address(xmethod, in_bytes(Method::code_offset())));
  __ beqz(t0, L);

  __ enter();
  __ push_CPU_state();

  // VM needs caller's callsite
  // VM needs target method
  // This needs to be a long call since we will relocate this adapter to
  // the codeBuffer and it may not reach

#ifndef PRODUCT
  assert(frame::arg_reg_save_area_bytes == 0, "not expecting frame reg save area");
#endif

  __ mv(c_rarg0, xmethod);
  __ mv(c_rarg1, ra);
  RuntimeAddress target(CAST_FROM_FN_PTR(address, SharedRuntime::fixup_callers_callsite));
  __ relocate(target.rspec(), [&] {
    int32_t offset;
    __ la_patchable(t0, target, offset);
    __ jalr(x1, t0, offset);
  });

  __ pop_CPU_state();
  // restore sp
  __ leave();
  __ bind(L);
}

static void gen_c2i_adapter(MacroAssembler *masm,
                            int total_args_passed,
                            int comp_args_on_stack,
                            const BasicType *sig_bt,
                            const VMRegPair *regs,
                            Label& skip_fixup) {
  // Before we get into the guts of the C2I adapter, see if we should be here
  // at all.  We've come from compiled code and are attempting to jump to the
  // interpreter, which means the caller made a static call to get here
  // (vcalls always get a compiled target if there is one).  Check for a
  // compiled target.  If there is one, we need to patch the caller's call.
  patch_callers_callsite(masm);

  __ bind(skip_fixup);

  int words_pushed = 0;

  // Since all args are passed on the stack, total_args_passed *
  // Interpreter::stackElementSize is the space we need.

  int extraspace = total_args_passed * Interpreter::stackElementSize;

  __ mv(x19_sender_sp, sp);

  // stack is aligned, keep it that way
  extraspace = align_up(extraspace, 2 * wordSize);

  if (extraspace) {
    __ sub(sp, sp, extraspace);
  }

  // Now write the args into the outgoing interpreter space
  for (int i = 0; i < total_args_passed; i++) {
    if (sig_bt[i] == T_VOID) {
      assert(i > 0 && (sig_bt[i - 1] == T_LONG || sig_bt[i - 1] == T_DOUBLE), "missing half");
      continue;
    }

    // offset to start parameters
    int st_off   = (total_args_passed - i - 1) * Interpreter::stackElementSize;
    int next_off = st_off - Interpreter::stackElementSize;

    // Say 4 args:
    // i   st_off
    // 0   32 T_LONG
    // 1   24 T_VOID
    // 2   16 T_OBJECT
    // 3    8 T_BOOL
    // -    0 return address
    //
    // However to make thing extra confusing. Because we can fit a Java long/double in
    // a single slot on a 64 bt vm and it would be silly to break them up, the interpreter
    // leaves one slot empty and only stores to a single slot. In this case the
    // slot that is occupied is the T_VOID slot. See I said it was confusing.

    VMReg r_1 = regs[i].first();
    VMReg r_2 = regs[i].second();
    if (!r_1->is_valid()) {
      assert(!r_2->is_valid(), "");
      continue;
    }
    if (r_1->is_stack()) {
      // memory to memory use t0
      int ld_off = (r_1->reg2stack() * VMRegImpl::stack_slot_size
                    + extraspace
                    + words_pushed * wordSize);
      if (!r_2->is_valid()) {
        __ lwu(t0, Address(sp, ld_off));
        __ sd(t0, Address(sp, st_off), /*temp register*/esp);
      } else {
        __ ld(t0, Address(sp, ld_off), /*temp register*/esp);

        // Two VMREgs|OptoRegs can be T_OBJECT, T_ADDRESS, T_DOUBLE, T_LONG
        // T_DOUBLE and T_LONG use two slots in the interpreter
        if (sig_bt[i] == T_LONG || sig_bt[i] == T_DOUBLE) {
          // ld_off == LSW, ld_off+wordSize == MSW
          // st_off == MSW, next_off == LSW
          __ sd(t0, Address(sp, next_off), /*temp register*/esp);
#ifdef ASSERT
          // Overwrite the unused slot with known junk
          __ mv(t0, 0xdeadffffdeadaaaaul);
          __ sd(t0, Address(sp, st_off), /*temp register*/esp);
#endif /* ASSERT */
        } else {
          __ sd(t0, Address(sp, st_off), /*temp register*/esp);
        }
      }
    } else if (r_1->is_Register()) {
      Register r = r_1->as_Register();
      if (!r_2->is_valid()) {
        // must be only an int (or less ) so move only 32bits to slot
        __ sd(r, Address(sp, st_off));
      } else {
        // Two VMREgs|OptoRegs can be T_OBJECT, T_ADDRESS, T_DOUBLE, T_LONG
        // T_DOUBLE and T_LONG use two slots in the interpreter
        if ( sig_bt[i] == T_LONG || sig_bt[i] == T_DOUBLE) {
          // long/double in gpr
#ifdef ASSERT
          // Overwrite the unused slot with known junk
          __ mv(t0, 0xdeadffffdeadaaabul);
          __ sd(t0, Address(sp, st_off), /*temp register*/esp);
#endif /* ASSERT */
          __ sd(r, Address(sp, next_off));
        } else {
          __ sd(r, Address(sp, st_off));
        }
      }
    } else {
      assert(r_1->is_FloatRegister(), "");
      if (!r_2->is_valid()) {
        // only a float use just part of the slot
        __ fsw(r_1->as_FloatRegister(), Address(sp, st_off));
      } else {
#ifdef ASSERT
        // Overwrite the unused slot with known junk
        __ mv(t0, 0xdeadffffdeadaaacul);
        __ sd(t0, Address(sp, st_off), /*temp register*/esp);
#endif /* ASSERT */
        __ fsd(r_1->as_FloatRegister(), Address(sp, next_off));
      }
    }
  }

  __ mv(esp, sp); // Interp expects args on caller's expression stack

  __ ld(t0, Address(xmethod, in_bytes(Method::interpreter_entry_offset())));
  __ jr(t0);
}

void SharedRuntime::gen_i2c_adapter(MacroAssembler *masm,
                                    int total_args_passed,
                                    int comp_args_on_stack,
                                    const BasicType *sig_bt,
                                    const VMRegPair *regs) {
  // Note: x19_sender_sp contains the senderSP on entry. We must
  // preserve it since we may do a i2c -> c2i transition if we lose a
  // race where compiled code goes non-entrant while we get args
  // ready.

  // Cut-out for having no stack args.
  int comp_words_on_stack = align_up(comp_args_on_stack * VMRegImpl::stack_slot_size, wordSize) >> LogBytesPerWord;
  if (comp_args_on_stack != 0) {
    __ sub(t0, sp, comp_words_on_stack * wordSize);
    __ andi(sp, t0, -16);
  }

  // Will jump to the compiled code just as if compiled code was doing it.
  // Pre-load the register-jump target early, to schedule it better.
  __ ld(t1, Address(xmethod, in_bytes(Method::from_compiled_offset())));

#if INCLUDE_JVMCI
  if (EnableJVMCI) {
    // check if this call should be routed towards a specific entry point
    __ ld(t0, Address(xthread, in_bytes(JavaThread::jvmci_alternate_call_target_offset())));
    Label no_alternative_target;
    __ beqz(t0, no_alternative_target);
    __ mv(t1, t0);
    __ sd(zr, Address(xthread, in_bytes(JavaThread::jvmci_alternate_call_target_offset())));
    __ bind(no_alternative_target);
  }
#endif // INCLUDE_JVMCI

  // Now generate the shuffle code.
  for (int i = 0; i < total_args_passed; i++) {
    if (sig_bt[i] == T_VOID) {
      assert(i > 0 && (sig_bt[i - 1] == T_LONG || sig_bt[i - 1] == T_DOUBLE), "missing half");
      continue;
    }

    // Pick up 0, 1 or 2 words from SP+offset.

    assert(!regs[i].second()->is_valid() || regs[i].first()->next() == regs[i].second(),
           "scrambled load targets?");
    // Load in argument order going down.
    int ld_off = (total_args_passed - i - 1) * Interpreter::stackElementSize;
    // Point to interpreter value (vs. tag)
    int next_off = ld_off - Interpreter::stackElementSize;

    VMReg r_1 = regs[i].first();
    VMReg r_2 = regs[i].second();
    if (!r_1->is_valid()) {
      assert(!r_2->is_valid(), "");
      continue;
    }
    if (r_1->is_stack()) {
      // Convert stack slot to an SP offset (+ wordSize to account for return address )
      int st_off = regs[i].first()->reg2stack() * VMRegImpl::stack_slot_size;
      if (!r_2->is_valid()) {
        __ lw(t0, Address(esp, ld_off));
        __ sd(t0, Address(sp, st_off), /*temp register*/t2);
      } else {
        //
        // We are using two optoregs. This can be either T_OBJECT,
        // T_ADDRESS, T_LONG, or T_DOUBLE the interpreter allocates
        // two slots but only uses one for thr T_LONG or T_DOUBLE case
        // So we must adjust where to pick up the data to match the
        // interpreter.
        //
        // Interpreter local[n] == MSW, local[n+1] == LSW however locals
        // are accessed as negative so LSW is at LOW address

        // ld_off is MSW so get LSW
        const int offset = (sig_bt[i] == T_LONG || sig_bt[i] == T_DOUBLE) ?
                           next_off : ld_off;
        __ ld(t0, Address(esp, offset));
        // st_off is LSW (i.e. reg.first())
        __ sd(t0, Address(sp, st_off), /*temp register*/t2);
      }
    } else if (r_1->is_Register()) {  // Register argument
      Register r = r_1->as_Register();
      if (r_2->is_valid()) {
        //
        // We are using two VMRegs. This can be either T_OBJECT,
        // T_ADDRESS, T_LONG, or T_DOUBLE the interpreter allocates
        // two slots but only uses one for thr T_LONG or T_DOUBLE case
        // So we must adjust where to pick up the data to match the
        // interpreter.

        const int offset = (sig_bt[i] == T_LONG || sig_bt[i] == T_DOUBLE) ?
                           next_off : ld_off;

        // this can be a misaligned move
        __ ld(r, Address(esp, offset));
      } else {
        // sign extend and use a full word?
        __ lw(r, Address(esp, ld_off));
      }
    } else {
      if (!r_2->is_valid()) {
        __ flw(r_1->as_FloatRegister(), Address(esp, ld_off));
      } else {
        __ fld(r_1->as_FloatRegister(), Address(esp, next_off));
      }
    }
  }

  __ push_cont_fastpath(xthread); // Set JavaThread::_cont_fastpath to the sp of the oldest interpreted frame we know about

  // 6243940 We might end up in handle_wrong_method if
  // the callee is deoptimized as we race thru here. If that
  // happens we don't want to take a safepoint because the
  // caller frame will look interpreted and arguments are now
  // "compiled" so it is much better to make this transition
  // invisible to the stack walking code. Unfortunately if
  // we try and find the callee by normal means a safepoint
  // is possible. So we stash the desired callee in the thread
  // and the vm will find there should this case occur.

  __ sd(xmethod, Address(xthread, JavaThread::callee_target_offset()));

  __ jr(t1);
}

// ---------------------------------------------------------------
AdapterHandlerEntry* SharedRuntime::generate_i2c2i_adapters(MacroAssembler *masm,
                                                            int total_args_passed,
                                                            int comp_args_on_stack,
                                                            const BasicType *sig_bt,
                                                            const VMRegPair *regs,
                                                            AdapterFingerPrint* fingerprint) {
  address i2c_entry = __ pc();
  gen_i2c_adapter(masm, total_args_passed, comp_args_on_stack, sig_bt, regs);

  address c2i_unverified_entry = __ pc();
  Label skip_fixup;

  Label ok;

  const Register holder = t1;
  const Register receiver = j_rarg0;
  const Register tmp = t2;  // A call-clobbered register not used for arg passing

  // -------------------------------------------------------------------------
  // Generate a C2I adapter.  On entry we know xmethod holds the Method* during calls
  // to the interpreter.  The args start out packed in the compiled layout.  They
  // need to be unpacked into the interpreter layout.  This will almost always
  // require some stack space.  We grow the current (compiled) stack, then repack
  // the args.  We  finally end in a jump to the generic interpreter entry point.
  // On exit from the interpreter, the interpreter will restore our SP (lest the
  // compiled code, which relies solely on SP and not FP, get sick).

  {
    __ block_comment("c2i_unverified_entry {");
    __ load_klass(t0, receiver, tmp);
    __ ld(tmp, Address(holder, CompiledICHolder::holder_klass_offset()));
    __ ld(xmethod, Address(holder, CompiledICHolder::holder_metadata_offset()));
    __ beq(t0, tmp, ok);
    __ far_jump(RuntimeAddress(SharedRuntime::get_ic_miss_stub()));

    __ bind(ok);
    // Method might have been compiled since the call site was patched to
    // interpreted; if that is the case treat it as a miss so we can get
    // the call site corrected.
    __ ld(t0, Address(xmethod, in_bytes(Method::code_offset())));
    __ beqz(t0, skip_fixup);
    __ far_jump(RuntimeAddress(SharedRuntime::get_ic_miss_stub()));
    __ block_comment("} c2i_unverified_entry");
  }

  address c2i_entry = __ pc();

  // Class initialization barrier for static methods
  address c2i_no_clinit_check_entry = NULL;
  if (VM_Version::supports_fast_class_init_checks()) {
    Label L_skip_barrier;

    { // Bypass the barrier for non-static methods
      __ lwu(t0, Address(xmethod, Method::access_flags_offset()));
      __ andi(t1, t0, JVM_ACC_STATIC);
      __ beqz(t1, L_skip_barrier); // non-static
    }

    __ load_method_holder(t1, xmethod);
    __ clinit_barrier(t1, t0, &L_skip_barrier);
    __ far_jump(RuntimeAddress(SharedRuntime::get_handle_wrong_method_stub()));

    __ bind(L_skip_barrier);
    c2i_no_clinit_check_entry = __ pc();
  }

  BarrierSetAssembler* bs = BarrierSet::barrier_set()->barrier_set_assembler();
  bs->c2i_entry_barrier(masm);

  gen_c2i_adapter(masm, total_args_passed, comp_args_on_stack, sig_bt, regs, skip_fixup);

  __ flush();
  return AdapterHandlerLibrary::new_entry(fingerprint, i2c_entry, c2i_entry, c2i_unverified_entry, c2i_no_clinit_check_entry);
}

int SharedRuntime::vector_calling_convention(VMRegPair *regs,
                                             uint num_bits,
                                             uint total_args_passed) {
  Unimplemented();
  return 0;
}

int SharedRuntime::c_calling_convention(const BasicType *sig_bt,
                                         VMRegPair *regs,
                                         VMRegPair *regs2,
                                         int total_args_passed) {
  assert(regs2 == NULL, "not needed on riscv");

  // We return the amount of VMRegImpl stack slots we need to reserve for all
  // the arguments NOT counting out_preserve_stack_slots.

  static const Register INT_ArgReg[Argument::n_int_register_parameters_c] = {
    c_rarg0, c_rarg1, c_rarg2, c_rarg3,
    c_rarg4, c_rarg5,  c_rarg6,  c_rarg7
  };
  static const FloatRegister FP_ArgReg[Argument::n_float_register_parameters_c] = {
    c_farg0, c_farg1, c_farg2, c_farg3,
    c_farg4, c_farg5, c_farg6, c_farg7
  };

  uint int_args = 0;
  uint fp_args = 0;
  uint stk_args = 0; // inc by 2 each time

  for (int i = 0; i < total_args_passed; i++) {
    switch (sig_bt[i]) {
      case T_BOOLEAN:  // fall through
      case T_CHAR:     // fall through
      case T_BYTE:     // fall through
      case T_SHORT:    // fall through
      case T_INT:
        if (int_args < Argument::n_int_register_parameters_c) {
          regs[i].set1(INT_ArgReg[int_args++]->as_VMReg());
        } else {
          regs[i].set1(VMRegImpl::stack2reg(stk_args));
          stk_args += 2;
        }
        break;
      case T_LONG:      // fall through
        assert((i + 1) < total_args_passed && sig_bt[i + 1] == T_VOID, "expecting half");
      case T_OBJECT:    // fall through
      case T_ARRAY:     // fall through
      case T_ADDRESS:   // fall through
      case T_METADATA:
        if (int_args < Argument::n_int_register_parameters_c) {
          regs[i].set2(INT_ArgReg[int_args++]->as_VMReg());
        } else {
          regs[i].set2(VMRegImpl::stack2reg(stk_args));
          stk_args += 2;
        }
        break;
      case T_FLOAT:
        if (fp_args < Argument::n_float_register_parameters_c) {
          regs[i].set1(FP_ArgReg[fp_args++]->as_VMReg());
        } else if (int_args < Argument::n_int_register_parameters_c) {
          regs[i].set1(INT_ArgReg[int_args++]->as_VMReg());
        } else {
          regs[i].set1(VMRegImpl::stack2reg(stk_args));
          stk_args += 2;
        }
        break;
      case T_DOUBLE:
        assert((i + 1) < total_args_passed && sig_bt[i + 1] == T_VOID, "expecting half");
        if (fp_args < Argument::n_float_register_parameters_c) {
          regs[i].set2(FP_ArgReg[fp_args++]->as_VMReg());
        } else if (int_args < Argument::n_int_register_parameters_c) {
          regs[i].set2(INT_ArgReg[int_args++]->as_VMReg());
        } else {
          regs[i].set2(VMRegImpl::stack2reg(stk_args));
          stk_args += 2;
        }
        break;
      case T_VOID: // Halves of longs and doubles
        assert(i != 0 && (sig_bt[i - 1] == T_LONG || sig_bt[i - 1] == T_DOUBLE), "expecting half");
        regs[i].set_bad();
        break;
      default:
        ShouldNotReachHere();
    }
  }

  return stk_args;
}

void SharedRuntime::save_native_result(MacroAssembler *masm, BasicType ret_type, int frame_slots) {
  // We always ignore the frame_slots arg and just use the space just below frame pointer
  // which by this time is free to use
  switch (ret_type) {
    case T_FLOAT:
      __ fsw(f10, Address(fp, -3 * wordSize));
      break;
    case T_DOUBLE:
      __ fsd(f10, Address(fp, -3 * wordSize));
      break;
    case T_VOID:  break;
    default: {
      __ sd(x10, Address(fp, -3 * wordSize));
    }
  }
}

void SharedRuntime::restore_native_result(MacroAssembler *masm, BasicType ret_type, int frame_slots) {
  // We always ignore the frame_slots arg and just use the space just below frame pointer
  // which by this time is free to use
  switch (ret_type) {
    case T_FLOAT:
      __ flw(f10, Address(fp, -3 * wordSize));
      break;
    case T_DOUBLE:
      __ fld(f10, Address(fp, -3 * wordSize));
      break;
    case T_VOID:  break;
    default: {
      __ ld(x10, Address(fp, -3 * wordSize));
    }
  }
}

static void save_args(MacroAssembler *masm, int arg_count, int first_arg, VMRegPair *args) {
  RegSet x;
  for ( int i = first_arg ; i < arg_count ; i++ ) {
    if (args[i].first()->is_Register()) {
      x = x + args[i].first()->as_Register();
    } else if (args[i].first()->is_FloatRegister()) {
      __ addi(sp, sp, -2 * wordSize);
      __ fsd(args[i].first()->as_FloatRegister(), Address(sp, 0));
    }
  }
  __ push_reg(x, sp);
}

static void restore_args(MacroAssembler *masm, int arg_count, int first_arg, VMRegPair *args) {
  RegSet x;
  for ( int i = first_arg ; i < arg_count ; i++ ) {
    if (args[i].first()->is_Register()) {
      x = x + args[i].first()->as_Register();
    } else {
      ;
    }
  }
  __ pop_reg(x, sp);
  for ( int i = arg_count - 1 ; i >= first_arg ; i-- ) {
    if (args[i].first()->is_Register()) {
      ;
    } else if (args[i].first()->is_FloatRegister()) {
      __ fld(args[i].first()->as_FloatRegister(), Address(sp, 0));
      __ add(sp, sp, 2 * wordSize);
    }
  }
}

static void verify_oop_args(MacroAssembler* masm,
                            const methodHandle& method,
                            const BasicType* sig_bt,
                            const VMRegPair* regs) {
  const Register temp_reg = x9;  // not part of any compiled calling seq
  if (VerifyOops) {
    for (int i = 0; i < method->size_of_parameters(); i++) {
      if (sig_bt[i] == T_OBJECT ||
          sig_bt[i] == T_ARRAY) {
        VMReg r = regs[i].first();
        assert(r->is_valid(), "bad oop arg");
        if (r->is_stack()) {
          __ ld(temp_reg, Address(sp, r->reg2stack() * VMRegImpl::stack_slot_size));
          __ verify_oop(temp_reg);
        } else {
          __ verify_oop(r->as_Register());
        }
      }
    }
  }
}

// on exit, sp points to the ContinuationEntry
static OopMap* continuation_enter_setup(MacroAssembler* masm, int& stack_slots) {
  assert(ContinuationEntry::size() % VMRegImpl::stack_slot_size == 0, "");
  assert(in_bytes(ContinuationEntry::cont_offset())  % VMRegImpl::stack_slot_size == 0, "");
  assert(in_bytes(ContinuationEntry::chunk_offset()) % VMRegImpl::stack_slot_size == 0, "");

  stack_slots += (int)ContinuationEntry::size() / wordSize;
  __ sub(sp, sp, (int)ContinuationEntry::size()); // place Continuation metadata

  OopMap* map = new OopMap(((int)ContinuationEntry::size() + wordSize) / VMRegImpl::stack_slot_size, 0 /* arg_slots*/);

  __ ld(t0, Address(xthread, JavaThread::cont_entry_offset()));
  __ sd(t0, Address(sp, ContinuationEntry::parent_offset()));
  __ sd(sp, Address(xthread, JavaThread::cont_entry_offset()));

  return map;
}

// on entry c_rarg1 points to the continuation
//          sp points to ContinuationEntry
//          c_rarg3 -- isVirtualThread
static void fill_continuation_entry(MacroAssembler* masm) {
#ifdef ASSERT
  __ mv(t0, ContinuationEntry::cookie_value());
  __ sw(t0, Address(sp, ContinuationEntry::cookie_offset()));
#endif

  __ sd(c_rarg1, Address(sp, ContinuationEntry::cont_offset()));
  __ sw(c_rarg3, Address(sp, ContinuationEntry::flags_offset()));
  __ sd(zr,      Address(sp, ContinuationEntry::chunk_offset()));
  __ sw(zr,      Address(sp, ContinuationEntry::argsize_offset()));
  __ sw(zr,      Address(sp, ContinuationEntry::pin_count_offset()));

  __ ld(t0, Address(xthread, JavaThread::cont_fastpath_offset()));
  __ sd(t0, Address(sp, ContinuationEntry::parent_cont_fastpath_offset()));
  __ ld(t0, Address(xthread, JavaThread::held_monitor_count_offset()));
  __ sd(t0, Address(sp, ContinuationEntry::parent_held_monitor_count_offset()));

  __ sd(zr, Address(xthread, JavaThread::cont_fastpath_offset()));
  __ sd(zr, Address(xthread, JavaThread::held_monitor_count_offset()));
}

// on entry, sp points to the ContinuationEntry
// on exit, fp points to the spilled fp + 2 * wordSize in the entry frame
static void continuation_enter_cleanup(MacroAssembler* masm) {
#ifndef PRODUCT
  Label OK;
  __ ld(t0, Address(xthread, JavaThread::cont_entry_offset()));
  __ beq(sp, t0, OK);
  __ stop("incorrect sp");
  __ bind(OK);
#endif

  __ ld(t0, Address(sp, ContinuationEntry::parent_cont_fastpath_offset()));
  __ sd(t0, Address(xthread, JavaThread::cont_fastpath_offset()));
  __ ld(t0, Address(sp, ContinuationEntry::parent_held_monitor_count_offset()));
  __ sd(t0, Address(xthread, JavaThread::held_monitor_count_offset()));

  __ ld(t0, Address(sp, ContinuationEntry::parent_offset()));
  __ sd(t0, Address(xthread, JavaThread::cont_entry_offset()));
  __ add(fp, sp, (int)ContinuationEntry::size() + 2 * wordSize /* 2 extra words to match up with leave() */);
}

// enterSpecial(Continuation c, boolean isContinue, boolean isVirtualThread)
// On entry: c_rarg1 -- the continuation object
//           c_rarg2 -- isContinue
//           c_rarg3 -- isVirtualThread
static void gen_continuation_enter(MacroAssembler* masm,
                                   const methodHandle& method,
                                   const BasicType* sig_bt,
                                   const VMRegPair* regs,
                                   int& exception_offset,
                                   OopMapSet*oop_maps,
                                   int& frame_complete,
                                   int& stack_slots,
                                   int& interpreted_entry_offset,
                                   int& compiled_entry_offset) {
  // verify_oop_args(masm, method, sig_bt, regs);
  Address resolve(SharedRuntime::get_resolve_static_call_stub(), relocInfo::static_call_type);

  address start = __ pc();

  Label call_thaw, exit;

  // i2i entry used at interp_only_mode only
  interpreted_entry_offset = __ pc() - start;
  {
#ifdef ASSERT
    Label is_interp_only;
    __ lw(t0, Address(xthread, JavaThread::interp_only_mode_offset()));
    __ bnez(t0, is_interp_only);
    __ stop("enterSpecial interpreter entry called when not in interp_only_mode");
    __ bind(is_interp_only);
#endif

    // Read interpreter arguments into registers (this is an ad-hoc i2c adapter)
    __ ld(c_rarg1, Address(esp, Interpreter::stackElementSize * 2));
    __ ld(c_rarg2, Address(esp, Interpreter::stackElementSize * 1));
    __ ld(c_rarg3, Address(esp, Interpreter::stackElementSize * 0));
    __ push_cont_fastpath(xthread);

    __ enter();
    stack_slots = 2; // will be adjusted in setup
    OopMap* map = continuation_enter_setup(masm, stack_slots);
    // The frame is complete here, but we only record it for the compiled entry, so the frame would appear unsafe,
    // but that's okay because at the very worst we'll miss an async sample, but we're in interp_only_mode anyway.

    fill_continuation_entry(masm);

    __ bnez(c_rarg2, call_thaw);

    // Make sure the call is patchable
    __ align(NativeInstruction::instruction_size);

    const address tr_call = __ trampoline_call(resolve);
    if (tr_call == nullptr) {
      fatal("CodeCache is full at gen_continuation_enter");
    }

    oop_maps->add_gc_map(__ pc() - start, map);
    __ post_call_nop();

    __ j(exit);

    CodeBuffer* cbuf = masm->code_section()->outer();
    address stub = CompiledStaticCall::emit_to_interp_stub(*cbuf, tr_call);
    if (stub == nullptr) {
      fatal("CodeCache is full at gen_continuation_enter");
    }
  }

  // compiled entry
  __ align(CodeEntryAlignment);
  compiled_entry_offset = __ pc() - start;

  __ enter();
  stack_slots = 2; // will be adjusted in setup
  OopMap* map = continuation_enter_setup(masm, stack_slots);
  frame_complete = __ pc() - start;

  fill_continuation_entry(masm);

  __ bnez(c_rarg2, call_thaw);

  // Make sure the call is patchable
  __ align(NativeInstruction::instruction_size);

  const address tr_call = __ trampoline_call(resolve);
  if (tr_call == nullptr) {
    fatal("CodeCache is full at gen_continuation_enter");
  }

  oop_maps->add_gc_map(__ pc() - start, map);
  __ post_call_nop();

  __ j(exit);

  __ bind(call_thaw);

  __ rt_call(CAST_FROM_FN_PTR(address, StubRoutines::cont_thaw()));
  oop_maps->add_gc_map(__ pc() - start, map->deep_copy());
  ContinuationEntry::_return_pc_offset = __ pc() - start;
  __ post_call_nop();

  __ bind(exit);
  continuation_enter_cleanup(masm);
  __ leave();
  __ ret();

  // exception handling
  exception_offset = __ pc() - start;
  {
    __ mv(x9, x10); // save return value contaning the exception oop in callee-saved x9

    continuation_enter_cleanup(masm);

    __ ld(c_rarg1, Address(fp, -1 * wordSize)); // return address
    __ call_VM_leaf(CAST_FROM_FN_PTR(address, SharedRuntime::exception_handler_for_return_address), xthread, c_rarg1);

    // see OptoRuntime::generate_exception_blob: x10 -- exception oop, x13 -- exception pc

    __ mv(x11, x10); // the exception handler
    __ mv(x10, x9); // restore return value contaning the exception oop
    __ verify_oop(x10);

    __ leave();
    __ mv(x13, ra);
    __ jr(x11); // the exception handler
  }

  CodeBuffer* cbuf = masm->code_section()->outer();
  address stub = CompiledStaticCall::emit_to_interp_stub(*cbuf, tr_call);
  if (stub == nullptr) {
    fatal("CodeCache is full at gen_continuation_enter");
  }
}

static void gen_continuation_yield(MacroAssembler* masm,
                                   const methodHandle& method,
                                   const BasicType* sig_bt,
                                   const VMRegPair* regs,
                                   OopMapSet* oop_maps,
                                   int& frame_complete,
                                   int& stack_slots,
                                   int& compiled_entry_offset) {
  enum layout {
    fp_off,
    fp_off2,
    return_off,
    return_off2,
    framesize // inclusive of return address
  };
  // assert(is_even(framesize/2), "sp not 16-byte aligned");

  stack_slots = framesize / VMRegImpl::slots_per_word;
  assert(stack_slots == 2, "recheck layout");

  address start = __ pc();

  compiled_entry_offset = __ pc() - start;
  __ enter();

  __ mv(c_rarg1, sp);

  frame_complete = __ pc() - start;
  address the_pc = __ pc();

  __ post_call_nop(); // this must be exactly after the pc value that is pushed into the frame info, we use this nop for fast CodeBlob lookup

  __ mv(c_rarg0, xthread);
  __ set_last_Java_frame(sp, fp, the_pc, t0);
  __ call_VM_leaf(Continuation::freeze_entry(), 2);
  __ reset_last_Java_frame(true);

  Label pinned;

  __ bnez(x10, pinned);

  // We've succeeded, set sp to the ContinuationEntry
  __ ld(sp, Address(xthread, JavaThread::cont_entry_offset()));
  continuation_enter_cleanup(masm);

  __ bind(pinned); // pinned -- return to caller

  // handle pending exception thrown by freeze
  __ ld(t0, Address(xthread, in_bytes(Thread::pending_exception_offset())));
  Label ok;
  __ beqz(t0, ok);
  __ leave();
  __ la(t0, RuntimeAddress(StubRoutines::forward_exception_entry()));
  __ jr(t0);
  __ bind(ok);

  __ leave();
  __ ret();

  OopMap* map = new OopMap(framesize, 1);
  oop_maps->add_gc_map(the_pc - start, map);
}

static void gen_special_dispatch(MacroAssembler* masm,
                                 const methodHandle& method,
                                 const BasicType* sig_bt,
                                 const VMRegPair* regs) {
  verify_oop_args(masm, method, sig_bt, regs);
  vmIntrinsics::ID iid = method->intrinsic_id();

  // Now write the args into the outgoing interpreter space
  bool     has_receiver   = false;
  Register receiver_reg   = noreg;
  int      member_arg_pos = -1;
  Register member_reg     = noreg;
  int      ref_kind       = MethodHandles::signature_polymorphic_intrinsic_ref_kind(iid);
  if (ref_kind != 0) {
    member_arg_pos = method->size_of_parameters() - 1;  // trailing MemberName argument
    member_reg = x9;  // known to be free at this point
    has_receiver = MethodHandles::ref_kind_has_receiver(ref_kind);
  } else if (iid == vmIntrinsics::_invokeBasic) {
    has_receiver = true;
  } else if (iid == vmIntrinsics::_linkToNative) {
    member_arg_pos = method->size_of_parameters() - 1;  // trailing NativeEntryPoint argument
    member_reg = x9;  // known to be free at this point
  } else {
    fatal("unexpected intrinsic id %d", vmIntrinsics::as_int(iid));
  }

  if (member_reg != noreg) {
    // Load the member_arg into register, if necessary.
    SharedRuntime::check_member_name_argument_is_last_argument(method, sig_bt, regs);
    VMReg r = regs[member_arg_pos].first();
    if (r->is_stack()) {
      __ ld(member_reg, Address(sp, r->reg2stack() * VMRegImpl::stack_slot_size));
    } else {
      // no data motion is needed
      member_reg = r->as_Register();
    }
  }

  if (has_receiver) {
    // Make sure the receiver is loaded into a register.
    assert(method->size_of_parameters() > 0, "oob");
    assert(sig_bt[0] == T_OBJECT, "receiver argument must be an object");
    VMReg r = regs[0].first();
    assert(r->is_valid(), "bad receiver arg");
    if (r->is_stack()) {
      // Porting note:  This assumes that compiled calling conventions always
      // pass the receiver oop in a register.  If this is not true on some
      // platform, pick a temp and load the receiver from stack.
      fatal("receiver always in a register");
      receiver_reg = x12;  // known to be free at this point
      __ ld(receiver_reg, Address(sp, r->reg2stack() * VMRegImpl::stack_slot_size));
    } else {
      // no data motion is needed
      receiver_reg = r->as_Register();
    }
  }

  // Figure out which address we are really jumping to:
  MethodHandles::generate_method_handle_dispatch(masm, iid,
                                                 receiver_reg, member_reg, /*for_compiler_entry:*/ true);
}

// ---------------------------------------------------------------------------
// Generate a native wrapper for a given method.  The method takes arguments
// in the Java compiled code convention, marshals them to the native
// convention (handlizes oops, etc), transitions to native, makes the call,
// returns to java state (possibly blocking), unhandlizes any result and
// returns.
//
// Critical native functions are a shorthand for the use of
// GetPrimtiveArrayCritical and disallow the use of any other JNI
// functions.  The wrapper is expected to unpack the arguments before
// passing them to the callee and perform checks before and after the
// native call to ensure that they GCLocker
// lock_critical/unlock_critical semantics are followed.  Some other
// parts of JNI setup are skipped like the tear down of the JNI handle
// block and the check for pending exceptions it's impossible for them
// to be thrown.
//
// They are roughly structured like this:
//    if (GCLocker::needs_gc()) SharedRuntime::block_for_jni_critical()
//    tranistion to thread_in_native
//    unpack array arguments and call native entry point
//    check for safepoint in progress
//    check if any thread suspend flags are set
//      call into JVM and possible unlock the JNI critical
//      if a GC was suppressed while in the critical native.
//    transition back to thread_in_Java
//    return to caller
//
nmethod* SharedRuntime::generate_native_wrapper(MacroAssembler* masm,
                                                const methodHandle& method,
                                                int compile_id,
                                                BasicType* in_sig_bt,
                                                VMRegPair* in_regs,
                                                BasicType ret_type) {
  if (method->is_continuation_native_intrinsic()) {
    int exception_offset = -1;
    OopMapSet* oop_maps = new OopMapSet();
    int frame_complete = -1;
    int stack_slots = -1;
    int interpreted_entry_offset = -1;
    int vep_offset = -1;
    if (method->is_continuation_enter_intrinsic()) {
      gen_continuation_enter(masm,
                             method,
                             in_sig_bt,
                             in_regs,
                             exception_offset,
                             oop_maps,
                             frame_complete,
                             stack_slots,
                             interpreted_entry_offset,
                             vep_offset);
    } else if (method->is_continuation_yield_intrinsic()) {
      gen_continuation_yield(masm,
                             method,
                             in_sig_bt,
                             in_regs,
                             oop_maps,
                             frame_complete,
                             stack_slots,
                             vep_offset);
    } else {
      guarantee(false, "Unknown Continuation native intrinsic");
    }

#ifdef ASSERT
    if (method->is_continuation_enter_intrinsic()) {
      assert(interpreted_entry_offset != -1, "Must be set");
      assert(exception_offset != -1,         "Must be set");
    } else {
      assert(interpreted_entry_offset == -1, "Must be unset");
      assert(exception_offset == -1,         "Must be unset");
    }
    assert(frame_complete != -1,    "Must be set");
    assert(stack_slots != -1,       "Must be set");
    assert(vep_offset != -1,        "Must be set");
#endif

    __ flush();
    nmethod* nm = nmethod::new_native_nmethod(method,
                                              compile_id,
                                              masm->code(),
                                              vep_offset,
                                              frame_complete,
                                              stack_slots,
                                              in_ByteSize(-1),
                                              in_ByteSize(-1),
                                              oop_maps,
                                              exception_offset);
    if (method->is_continuation_enter_intrinsic()) {
      ContinuationEntry::set_enter_code(nm, interpreted_entry_offset);
    } else if (method->is_continuation_yield_intrinsic()) {
      _cont_doYield_stub = nm;
    } else {
      guarantee(false, "Unknown Continuation native intrinsic");
    }
    return nm;
  }

  if (method->is_method_handle_intrinsic()) {
    vmIntrinsics::ID iid = method->intrinsic_id();
    intptr_t start = (intptr_t)__ pc();
    int vep_offset = ((intptr_t)__ pc()) - start;

    // First instruction must be a nop as it may need to be patched on deoptimisation
    {
      Assembler::IncompressibleRegion ir(masm);  // keep the nop as 4 bytes for patching.
      MacroAssembler::assert_alignment(__ pc());
      __ nop();  // 4 bytes
    }
    gen_special_dispatch(masm,
                         method,
                         in_sig_bt,
                         in_regs);
    int frame_complete = ((intptr_t)__ pc()) - start;  // not complete, period
    __ flush();
    int stack_slots = SharedRuntime::out_preserve_stack_slots();  // no out slots at all, actually
    return nmethod::new_native_nmethod(method,
                                       compile_id,
                                       masm->code(),
                                       vep_offset,
                                       frame_complete,
                                       stack_slots / VMRegImpl::slots_per_word,
                                       in_ByteSize(-1),
                                       in_ByteSize(-1),
                                       (OopMapSet*)NULL);
  }
  address native_func = method->native_function();
  assert(native_func != NULL, "must have function");

  // An OopMap for lock (and class if static)
  OopMapSet *oop_maps = new OopMapSet();
  assert_cond(oop_maps != NULL);
  intptr_t start = (intptr_t)__ pc();

  // We have received a description of where all the java arg are located
  // on entry to the wrapper. We need to convert these args to where
  // the jni function will expect them. To figure out where they go
  // we convert the java signature to a C signature by inserting
  // the hidden arguments as arg[0] and possibly arg[1] (static method)

  const int total_in_args = method->size_of_parameters();
  int total_c_args = total_in_args + (method->is_static() ? 2 : 1);

  BasicType* out_sig_bt = NEW_RESOURCE_ARRAY(BasicType, total_c_args);
  VMRegPair* out_regs   = NEW_RESOURCE_ARRAY(VMRegPair, total_c_args);
  BasicType* in_elem_bt = NULL;

  int argc = 0;
  out_sig_bt[argc++] = T_ADDRESS;
  if (method->is_static()) {
    out_sig_bt[argc++] = T_OBJECT;
  }

  for (int i = 0; i < total_in_args ; i++) {
    out_sig_bt[argc++] = in_sig_bt[i];
  }

  // Now figure out where the args must be stored and how much stack space
  // they require.
  int out_arg_slots = c_calling_convention(out_sig_bt, out_regs, NULL, total_c_args);

  // Compute framesize for the wrapper.  We need to handlize all oops in
  // incoming registers

  // Calculate the total number of stack slots we will need.

  // First count the abi requirement plus all of the outgoing args
  int stack_slots = SharedRuntime::out_preserve_stack_slots() + out_arg_slots;

  // Now the space for the inbound oop handle area
  int total_save_slots = 8 * VMRegImpl::slots_per_word;  // 8 arguments passed in registers

  int oop_handle_offset = stack_slots;
  stack_slots += total_save_slots;

  // Now any space we need for handlizing a klass if static method

  int klass_slot_offset = 0;
  int klass_offset = -1;
  int lock_slot_offset = 0;
  bool is_static = false;

  if (method->is_static()) {
    klass_slot_offset = stack_slots;
    stack_slots += VMRegImpl::slots_per_word;
    klass_offset = klass_slot_offset * VMRegImpl::stack_slot_size;
    is_static = true;
  }

  // Plus a lock if needed

  if (method->is_synchronized()) {
    lock_slot_offset = stack_slots;
    stack_slots += VMRegImpl::slots_per_word;
  }

  // Now a place (+2) to save return values or temp during shuffling
  // + 4 for return address (which we own) and saved fp
  stack_slots += 6;

  // Ok The space we have allocated will look like:
  //
  //
  // FP-> |                     |
  //      | 2 slots (ra)        |
  //      | 2 slots (fp)        |
  //      |---------------------|
  //      | 2 slots for moves   |
  //      |---------------------|
  //      | lock box (if sync)  |
  //      |---------------------| <- lock_slot_offset
  //      | klass (if static)   |
  //      |---------------------| <- klass_slot_offset
  //      | oopHandle area      |
  //      |---------------------| <- oop_handle_offset (8 java arg registers)
  //      | outbound memory     |
  //      | based arguments     |
  //      |                     |
  //      |---------------------|
  //      |                     |
  // SP-> | out_preserved_slots |
  //
  //


  // Now compute actual number of stack words we need rounding to make
  // stack properly aligned.
  stack_slots = align_up(stack_slots, StackAlignmentInSlots);

  int stack_size = stack_slots * VMRegImpl::stack_slot_size;

  // First thing make an ic check to see if we should even be here

  // We are free to use all registers as temps without saving them and
  // restoring them except fp. fp is the only callee save register
  // as far as the interpreter and the compiler(s) are concerned.


  const Register ic_reg = t1;
  const Register receiver = j_rarg0;

  Label hit;
  Label exception_pending;

  __ verify_oop(receiver);
  assert_different_registers(ic_reg, receiver, t0, t2);
  __ cmp_klass(receiver, ic_reg, t0, t2 /* call-clobbered t2 as a tmp */, hit);

  __ far_jump(RuntimeAddress(SharedRuntime::get_ic_miss_stub()));

  // Verified entry point must be aligned
  __ align(8);

  __ bind(hit);

  int vep_offset = ((intptr_t)__ pc()) - start;

  // If we have to make this method not-entrant we'll overwrite its
  // first instruction with a jump.
  {
    Assembler::IncompressibleRegion ir(masm);  // keep the nop as 4 bytes for patching.
    MacroAssembler::assert_alignment(__ pc());
    __ nop();  // 4 bytes
  }

  if (VM_Version::supports_fast_class_init_checks() && method->needs_clinit_barrier()) {
    Label L_skip_barrier;
    __ mov_metadata(t1, method->method_holder()); // InstanceKlass*
    __ clinit_barrier(t1, t0, &L_skip_barrier);
    __ far_jump(RuntimeAddress(SharedRuntime::get_handle_wrong_method_stub()));

    __ bind(L_skip_barrier);
  }

  // Generate stack overflow check
  __ bang_stack_with_offset(checked_cast<int>(StackOverflow::stack_shadow_zone_size()));

  // Generate a new frame for the wrapper.
  __ enter();
  // -2 because return address is already present and so is saved fp
  __ sub(sp, sp, stack_size - 2 * wordSize);

  BarrierSetAssembler* bs = BarrierSet::barrier_set()->barrier_set_assembler();
  assert_cond(bs != NULL);
  bs->nmethod_entry_barrier(masm, NULL /* slow_path */, NULL /* continuation */, NULL /* guard */);

  // Frame is now completed as far as size and linkage.
  int frame_complete = ((intptr_t)__ pc()) - start;

  // We use x18 as the oop handle for the receiver/klass
  // It is callee save so it survives the call to native

  const Register oop_handle_reg = x18;

  //
  // We immediately shuffle the arguments so that any vm call we have to
  // make from here on out (sync slow path, jvmti, etc.) we will have
  // captured the oops from our caller and have a valid oopMap for
  // them.

  // -----------------
  // The Grand Shuffle

  // The Java calling convention is either equal (linux) or denser (win64) than the
  // c calling convention. However the because of the jni_env argument the c calling
  // convention always has at least one more (and two for static) arguments than Java.
  // Therefore if we move the args from java -> c backwards then we will never have
  // a register->register conflict and we don't have to build a dependency graph
  // and figure out how to break any cycles.
  //

  // Record esp-based slot for receiver on stack for non-static methods
  int receiver_offset = -1;

  // This is a trick. We double the stack slots so we can claim
  // the oops in the caller's frame. Since we are sure to have
  // more args than the caller doubling is enough to make
  // sure we can capture all the incoming oop args from the
  // caller.
  //
  OopMap* map = new OopMap(stack_slots * 2, 0 /* arg_slots*/);
  assert_cond(map != NULL);

  int float_args = 0;
  int int_args = 0;

#ifdef ASSERT
  bool reg_destroyed[Register::number_of_registers];
  bool freg_destroyed[FloatRegister::number_of_registers];
  for ( int r = 0 ; r < Register::number_of_registers ; r++ ) {
    reg_destroyed[r] = false;
  }
  for ( int f = 0 ; f < FloatRegister::number_of_registers ; f++ ) {
    freg_destroyed[f] = false;
  }

#endif /* ASSERT */

  // For JNI natives the incoming and outgoing registers are offset upwards.
  GrowableArray<int> arg_order(2 * total_in_args);
  VMRegPair tmp_vmreg;
  tmp_vmreg.set2(x9->as_VMReg());

  for (int i = total_in_args - 1, c_arg = total_c_args - 1; i >= 0; i--, c_arg--) {
    arg_order.push(i);
    arg_order.push(c_arg);
  }

  int temploc = -1;
  for (int ai = 0; ai < arg_order.length(); ai += 2) {
    int i = arg_order.at(ai);
    int c_arg = arg_order.at(ai + 1);
    __ block_comment(err_msg("mv %d -> %d", i, c_arg));
    assert(c_arg != -1 && i != -1, "wrong order");
#ifdef ASSERT
    if (in_regs[i].first()->is_Register()) {
      assert(!reg_destroyed[in_regs[i].first()->as_Register()->encoding()], "destroyed reg!");
    } else if (in_regs[i].first()->is_FloatRegister()) {
      assert(!freg_destroyed[in_regs[i].first()->as_FloatRegister()->encoding()], "destroyed reg!");
    }
    if (out_regs[c_arg].first()->is_Register()) {
      reg_destroyed[out_regs[c_arg].first()->as_Register()->encoding()] = true;
    } else if (out_regs[c_arg].first()->is_FloatRegister()) {
      freg_destroyed[out_regs[c_arg].first()->as_FloatRegister()->encoding()] = true;
    }
#endif /* ASSERT */
    switch (in_sig_bt[i]) {
      case T_ARRAY:
      case T_OBJECT:
        __ object_move(map, oop_handle_offset, stack_slots, in_regs[i], out_regs[c_arg],
                       ((i == 0) && (!is_static)),
                       &receiver_offset);
        int_args++;
        break;
      case T_VOID:
        break;

      case T_FLOAT:
        __ float_move(in_regs[i], out_regs[c_arg]);
        float_args++;
        break;

      case T_DOUBLE:
        assert( i + 1 < total_in_args &&
                in_sig_bt[i + 1] == T_VOID &&
                out_sig_bt[c_arg + 1] == T_VOID, "bad arg list");
        __ double_move(in_regs[i], out_regs[c_arg]);
        float_args++;
        break;

      case T_LONG :
        __ long_move(in_regs[i], out_regs[c_arg]);
        int_args++;
        break;

      case T_ADDRESS:
        assert(false, "found T_ADDRESS in java args");
        break;

      default:
        __ move32_64(in_regs[i], out_regs[c_arg]);
        int_args++;
    }
  }

  // point c_arg at the first arg that is already loaded in case we
  // need to spill before we call out
  int c_arg = total_c_args - total_in_args;

  // Pre-load a static method's oop into c_rarg1.
  if (method->is_static()) {

    //  load oop into a register
    __ movoop(c_rarg1,
              JNIHandles::make_local(method->method_holder()->java_mirror()));

    // Now handlize the static class mirror it's known not-null.
    __ sd(c_rarg1, Address(sp, klass_offset));
    map->set_oop(VMRegImpl::stack2reg(klass_slot_offset));

    // Now get the handle
    __ la(c_rarg1, Address(sp, klass_offset));
    // and protect the arg if we must spill
    c_arg--;
  }

  // Change state to native (we save the return address in the thread, since it might not
  // be pushed on the stack when we do a stack traversal).
  // We use the same pc/oopMap repeatedly when we call out

  Label native_return;
  __ set_last_Java_frame(sp, noreg, native_return, t0);

  Label dtrace_method_entry, dtrace_method_entry_done;
  {
    ExternalAddress target((address)&DTraceMethodProbes);
    __ relocate(target.rspec(), [&] {
      int32_t offset;
      __ la_patchable(t0, target, offset);
      __ lbu(t0, Address(t0, offset));
    });
    __ addw(t0, t0, zr);
    __ bnez(t0, dtrace_method_entry);
    __ bind(dtrace_method_entry_done);
  }

  // RedefineClasses() tracing support for obsolete method entry
  if (log_is_enabled(Trace, redefine, class, obsolete)) {
    // protect the args we've loaded
    save_args(masm, total_c_args, c_arg, out_regs);
    __ mov_metadata(c_rarg1, method());
    __ call_VM_leaf(
      CAST_FROM_FN_PTR(address, SharedRuntime::rc_trace_method_entry),
      xthread, c_rarg1);
    restore_args(masm, total_c_args, c_arg, out_regs);
  }

  // Lock a synchronized method

  // Register definitions used by locking and unlocking

  const Register swap_reg = x10;
  const Register obj_reg  = x9;  // Will contain the oop
  const Register lock_reg = x30;  // Address of compiler lock object (BasicLock)
  const Register old_hdr  = x30;  // value of old header at unlock time
  const Register tmp      = ra;

  Label slow_path_lock;
  Label lock_done;

  if (method->is_synchronized()) {
    Label count;

    const int mark_word_offset = BasicLock::displaced_header_offset_in_bytes();

    // Get the handle (the 2nd argument)
    __ mv(oop_handle_reg, c_rarg1);

    // Get address of the box

    __ la(lock_reg, Address(sp, lock_slot_offset * VMRegImpl::stack_slot_size));

    // Load the oop from the handle
    __ ld(obj_reg, Address(oop_handle_reg, 0));

    if (!UseHeavyMonitors) {
<<<<<<< HEAD
      if (UseFastLocking) {
        __ ld(swap_reg, Address(obj_reg, oopDesc::mark_offset_in_bytes()));
        __ fast_lock(obj_reg, swap_reg, tmp, t0, slow_path_lock);
      } else {
        // Load (object->mark() | 1) into swap_reg % x10
        __ ld(t0, Address(obj_reg, oopDesc::mark_offset_in_bytes()));
        __ ori(swap_reg, t0, 1);

        // Save (object->mark() | 1) into BasicLock's displaced header
        __ sd(swap_reg, Address(lock_reg, mark_word_offset));

        // src -> dest if dest == x10 else x10 <- dest
        __ cmpxchg_obj_header(x10, lock_reg, obj_reg, t0, count, /*fallthrough*/NULL);

        // Test if the oopMark is an obvious stack pointer, i.e.,
        //  1) (mark & 3) == 0, and
        //  2) sp <= mark < mark + os::pagesize()
        // These 3 tests can be done by evaluating the following
        // expression: ((mark - sp) & (3 - os::vm_page_size())),
        // assuming both stack pointer and pagesize have their
        // least significant 2 bits clear.
        // NOTE: the oopMark is in swap_reg % 10 as the result of cmpxchg

        __ sub(swap_reg, swap_reg, sp);
        __ andi(swap_reg, swap_reg, 3 - os::vm_page_size());

        // Save the test result, for recursive case, the result is zero
        __ sd(swap_reg, Address(lock_reg, mark_word_offset));
        __ bnez(swap_reg, slow_path_lock);
      }
=======
      // Load (object->mark() | 1) into swap_reg % x10
      __ ld(t0, Address(obj_reg, oopDesc::mark_offset_in_bytes()));
      __ ori(swap_reg, t0, 1);

      // Save (object->mark() | 1) into BasicLock's displaced header
      __ sd(swap_reg, Address(lock_reg, mark_word_offset));

      // src -> dest if dest == x10 else x10 <- dest
      __ cmpxchg_obj_header(x10, lock_reg, obj_reg, t0, count, /*fallthrough*/NULL);

      // Test if the oopMark is an obvious stack pointer, i.e.,
      //  1) (mark & 3) == 0, and
      //  2) sp <= mark < mark + os::pagesize()
      // These 3 tests can be done by evaluating the following
      // expression: ((mark - sp) & (3 - os::vm_page_size())),
      // assuming both stack pointer and pagesize have their
      // least significant 2 bits clear.
      // NOTE: the oopMark is in swap_reg % 10 as the result of cmpxchg

      __ sub(swap_reg, swap_reg, sp);
      __ andi(swap_reg, swap_reg, 3 - (int)os::vm_page_size());

      // Save the test result, for recursive case, the result is zero
      __ sd(swap_reg, Address(lock_reg, mark_word_offset));
      __ bnez(swap_reg, slow_path_lock);
>>>>>>> 8c2c8b3f
    } else {
      __ j(slow_path_lock);
    }

    __ bind(count);
    __ increment(Address(xthread, JavaThread::held_monitor_count_offset()));

    // Slow path will re-enter here
    __ bind(lock_done);
  }


  // Finally just about ready to make the JNI call

  // get JNIEnv* which is first argument to native
  __ la(c_rarg0, Address(xthread, in_bytes(JavaThread::jni_environment_offset())));

  // Now set thread in native
  __ la(t1, Address(xthread, JavaThread::thread_state_offset()));
  __ mv(t0, _thread_in_native);
  __ membar(MacroAssembler::LoadStore | MacroAssembler::StoreStore);
  __ sw(t0, Address(t1));

  __ rt_call(native_func);

  __ bind(native_return);

  intptr_t return_pc = (intptr_t) __ pc();
  oop_maps->add_gc_map(return_pc - start, map);

  // Unpack native results.
  if (ret_type != T_OBJECT && ret_type != T_ARRAY) {
    __ cast_primitive_type(ret_type, x10);
  }

  Label safepoint_in_progress, safepoint_in_progress_done;
  Label after_transition;

  // Switch thread to "native transition" state before reading the synchronization state.
  // This additional state is necessary because reading and testing the synchronization
  // state is not atomic w.r.t. GC, as this scenario demonstrates:
  //     Java thread A, in _thread_in_native state, loads _not_synchronized and is preempted.
  //     VM thread changes sync state to synchronizing and suspends threads for GC.
  //     Thread A is resumed to finish this native method, but doesn't block here since it
  //     didn't see any synchronization is progress, and escapes.
  __ mv(t0, _thread_in_native_trans);

  __ sw(t0, Address(xthread, JavaThread::thread_state_offset()));

  // Force this write out before the read below
  __ membar(MacroAssembler::AnyAny);

  // check for safepoint operation in progress and/or pending suspend requests
  {
    // We need an acquire here to ensure that any subsequent load of the
    // global SafepointSynchronize::_state flag is ordered after this load
    // of the thread-local polling word. We don't want this poll to
    // return false (i.e. not safepointing) and a later poll of the global
    // SafepointSynchronize::_state spuriously to return true.
    // This is to avoid a race when we're in a native->Java transition
    // racing the code which wakes up from a safepoint.

    __ safepoint_poll(safepoint_in_progress, true /* at_return */, true /* acquire */, false /* in_nmethod */);
    __ lwu(t0, Address(xthread, JavaThread::suspend_flags_offset()));
    __ bnez(t0, safepoint_in_progress);
    __ bind(safepoint_in_progress_done);
  }

  // change thread state
  __ la(t1, Address(xthread, JavaThread::thread_state_offset()));
  __ mv(t0, _thread_in_Java);
  __ membar(MacroAssembler::LoadStore | MacroAssembler::StoreStore);
  __ sw(t0, Address(t1));
  __ bind(after_transition);

  Label reguard;
  Label reguard_done;
  __ lbu(t0, Address(xthread, JavaThread::stack_guard_state_offset()));
  __ mv(t1, StackOverflow::stack_guard_yellow_reserved_disabled);
  __ beq(t0, t1, reguard);
  __ bind(reguard_done);

  // native result if any is live

  // Unlock
  Label unlock_done;
  Label slow_path_unlock;
  if (method->is_synchronized()) {

    // Get locked oop from the handle we passed to jni
    __ ld(obj_reg, Address(oop_handle_reg, 0));

    Label done, not_recursive;

    if (!UseHeavyMonitors && !UseFastLocking) {
      // Simple recursive lock?
      __ ld(t0, Address(sp, lock_slot_offset * VMRegImpl::stack_slot_size));
      __ bnez(t0, not_recursive);
      __ decrement(Address(xthread, JavaThread::held_monitor_count_offset()));
      __ j(done);
    }

    __ bind(not_recursive);

    // Must save x10 if if it is live now because cmpxchg must use it
    if (ret_type != T_FLOAT && ret_type != T_DOUBLE && ret_type != T_VOID) {
      save_native_result(masm, ret_type, stack_slots);
    }

    if (!UseHeavyMonitors) {
      if (UseFastLocking) {
        __ ld(old_hdr, Address(obj_reg, oopDesc::mark_offset_in_bytes()));
        __ fast_unlock(obj_reg, old_hdr, swap_reg, t0, slow_path_unlock);
      } else {
        // get address of the stack lock
        __ la(x10, Address(sp, lock_slot_offset * VMRegImpl::stack_slot_size));
        //  get old displaced header
        __ ld(old_hdr, Address(x10, 0));

        // Atomic swap old header if oop still contains the stack lock
        Label count;
        __ cmpxchg_obj_header(x10, old_hdr, obj_reg, t0, count, &slow_path_unlock);
        __ bind(count);
      }
      __ decrement(Address(xthread, JavaThread::held_monitor_count_offset()));
    } else {
      __ j(slow_path_unlock);
    }

    // slow path re-enters here
    __ bind(unlock_done);
    if (ret_type != T_FLOAT && ret_type != T_DOUBLE && ret_type != T_VOID) {
      restore_native_result(masm, ret_type, stack_slots);
    }

    __ bind(done);
  }

  Label dtrace_method_exit, dtrace_method_exit_done;
  {
    ExternalAddress target((address)&DTraceMethodProbes);
    __ relocate(target.rspec(), [&] {
      int32_t offset;
      __ la_patchable(t0, target, offset);
      __ lbu(t0, Address(t0, offset));
    });
    __ bnez(t0, dtrace_method_exit);
    __ bind(dtrace_method_exit_done);
  }

  __ reset_last_Java_frame(false);

  // Unbox oop result, e.g. JNIHandles::resolve result.
  if (is_reference_type(ret_type)) {
    __ resolve_jobject(x10, x11, x12);
  }

  if (CheckJNICalls) {
    // clear_pending_jni_exception_check
    __ sd(zr, Address(xthread, JavaThread::pending_jni_exception_check_fn_offset()));
  }

  // reset handle block
  __ ld(x12, Address(xthread, JavaThread::active_handles_offset()));
  __ sd(zr, Address(x12, JNIHandleBlock::top_offset_in_bytes()));

  __ leave();

  // Any exception pending?
  __ ld(t0, Address(xthread, in_bytes(Thread::pending_exception_offset())));
  __ bnez(t0, exception_pending);

  // We're done
  __ ret();

  // Unexpected paths are out of line and go here

  // forward the exception
  __ bind(exception_pending);

  // and forward the exception
  __ far_jump(RuntimeAddress(StubRoutines::forward_exception_entry()));

  // Slow path locking & unlocking
  if (method->is_synchronized()) {

    __ block_comment("Slow path lock {");
    __ bind(slow_path_lock);

    // has last_Java_frame setup. No exceptions so do vanilla call not call_VM
    // args are (oop obj, BasicLock* lock, JavaThread* thread)

    // protect the args we've loaded
    save_args(masm, total_c_args, c_arg, out_regs);

    __ mv(c_rarg0, obj_reg);
    __ mv(c_rarg1, lock_reg);
    __ mv(c_rarg2, xthread);

    // Not a leaf but we have last_Java_frame setup as we want
    __ call_VM_leaf(CAST_FROM_FN_PTR(address, SharedRuntime::complete_monitor_locking_C), 3);
    restore_args(masm, total_c_args, c_arg, out_regs);

#ifdef ASSERT
    { Label L;
      __ ld(t0, Address(xthread, in_bytes(Thread::pending_exception_offset())));
      __ beqz(t0, L);
      __ stop("no pending exception allowed on exit from monitorenter");
      __ bind(L);
    }
#endif
    __ j(lock_done);

    __ block_comment("} Slow path lock");

    __ block_comment("Slow path unlock {");
    __ bind(slow_path_unlock);

    if (ret_type == T_FLOAT || ret_type == T_DOUBLE) {
      save_native_result(masm, ret_type, stack_slots);
    }

    __ mv(c_rarg2, xthread);
    __ la(c_rarg1, Address(sp, lock_slot_offset * VMRegImpl::stack_slot_size));
    __ mv(c_rarg0, obj_reg);

    // Save pending exception around call to VM (which contains an EXCEPTION_MARK)
    // NOTE that obj_reg == x9 currently
    __ ld(x9, Address(xthread, in_bytes(Thread::pending_exception_offset())));
    __ sd(zr, Address(xthread, in_bytes(Thread::pending_exception_offset())));

    __ rt_call(CAST_FROM_FN_PTR(address, SharedRuntime::complete_monitor_unlocking_C));

#ifdef ASSERT
    {
      Label L;
      __ ld(t0, Address(xthread, in_bytes(Thread::pending_exception_offset())));
      __ beqz(t0, L);
      __ stop("no pending exception allowed on exit complete_monitor_unlocking_C");
      __ bind(L);
    }
#endif /* ASSERT */

    __ sd(x9, Address(xthread, in_bytes(Thread::pending_exception_offset())));

    if (ret_type == T_FLOAT || ret_type == T_DOUBLE) {
      restore_native_result(masm, ret_type, stack_slots);
    }
    __ j(unlock_done);

    __ block_comment("} Slow path unlock");

  } // synchronized

  // SLOW PATH Reguard the stack if needed

  __ bind(reguard);
  save_native_result(masm, ret_type, stack_slots);
  __ rt_call(CAST_FROM_FN_PTR(address, SharedRuntime::reguard_yellow_pages));
  restore_native_result(masm, ret_type, stack_slots);
  // and continue
  __ j(reguard_done);

  // SLOW PATH safepoint
  {
    __ block_comment("safepoint {");
    __ bind(safepoint_in_progress);

    // Don't use call_VM as it will see a possible pending exception and forward it
    // and never return here preventing us from clearing _last_native_pc down below.
    //
    save_native_result(masm, ret_type, stack_slots);
    __ mv(c_rarg0, xthread);
#ifndef PRODUCT
    assert(frame::arg_reg_save_area_bytes == 0, "not expecting frame reg save area");
#endif
    RuntimeAddress target(CAST_FROM_FN_PTR(address, JavaThread::check_special_condition_for_native_trans));
    __ relocate(target.rspec(), [&] {
      int32_t offset;
      __ la_patchable(t0, target, offset);
      __ jalr(x1, t0, offset);
    });

    // Restore any method result value
    restore_native_result(masm, ret_type, stack_slots);

    __ j(safepoint_in_progress_done);
    __ block_comment("} safepoint");
  }

  // SLOW PATH dtrace support
  {
    __ block_comment("dtrace entry {");
    __ bind(dtrace_method_entry);

    // We have all of the arguments setup at this point. We must not touch any register
    // argument registers at this point (what if we save/restore them there are no oop?

    save_args(masm, total_c_args, c_arg, out_regs);
    __ mov_metadata(c_rarg1, method());
    __ call_VM_leaf(
      CAST_FROM_FN_PTR(address, SharedRuntime::dtrace_method_entry),
      xthread, c_rarg1);
    restore_args(masm, total_c_args, c_arg, out_regs);
    __ j(dtrace_method_entry_done);
    __ block_comment("} dtrace entry");
  }

  {
    __ block_comment("dtrace exit {");
    __ bind(dtrace_method_exit);
    save_native_result(masm, ret_type, stack_slots);
    __ mov_metadata(c_rarg1, method());
    __ call_VM_leaf(
         CAST_FROM_FN_PTR(address, SharedRuntime::dtrace_method_exit),
         xthread, c_rarg1);
    restore_native_result(masm, ret_type, stack_slots);
    __ j(dtrace_method_exit_done);
    __ block_comment("} dtrace exit");
  }

  __ flush();

  nmethod *nm = nmethod::new_native_nmethod(method,
                                            compile_id,
                                            masm->code(),
                                            vep_offset,
                                            frame_complete,
                                            stack_slots / VMRegImpl::slots_per_word,
                                            (is_static ? in_ByteSize(klass_offset) : in_ByteSize(receiver_offset)),
                                            in_ByteSize(lock_slot_offset*VMRegImpl::stack_slot_size),
                                            oop_maps);
  assert(nm != NULL, "create native nmethod fail!");
  return nm;
}

// this function returns the adjust size (in number of words) to a c2i adapter
// activation for use during deoptimization
int Deoptimization::last_frame_adjust(int callee_parameters, int callee_locals) {
  assert(callee_locals >= callee_parameters,
         "test and remove; got more parms than locals");
  if (callee_locals < callee_parameters) {
    return 0;                   // No adjustment for negative locals
  }
  int diff = (callee_locals - callee_parameters) * Interpreter::stackElementWords;
  // diff is counted in stack words
  return align_up(diff, 2);
}

//------------------------------generate_deopt_blob----------------------------
void SharedRuntime::generate_deopt_blob() {
  // Allocate space for the code
  ResourceMark rm;
  // Setup code generation tools
  int pad = 0;
#if INCLUDE_JVMCI
  if (EnableJVMCI) {
    pad += 512; // Increase the buffer size when compiling for JVMCI
  }
#endif
  CodeBuffer buffer("deopt_blob", 2048 + pad, 1024);
  MacroAssembler* masm = new MacroAssembler(&buffer);
  int frame_size_in_words = -1;
  OopMap* map = NULL;
  OopMapSet *oop_maps = new OopMapSet();
  assert_cond(masm != NULL && oop_maps != NULL);
  RegisterSaver reg_saver(COMPILER2_OR_JVMCI != 0);

  // -------------
  // This code enters when returning to a de-optimized nmethod.  A return
  // address has been pushed on the stack, and return values are in
  // registers.
  // If we are doing a normal deopt then we were called from the patched
  // nmethod from the point we returned to the nmethod. So the return
  // address on the stack is wrong by NativeCall::instruction_size
  // We will adjust the value so it looks like we have the original return
  // address on the stack (like when we eagerly deoptimized).
  // In the case of an exception pending when deoptimizing, we enter
  // with a return address on the stack that points after the call we patched
  // into the exception handler. We have the following register state from,
  // e.g., the forward exception stub (see stubGenerator_riscv.cpp).
  //    x10: exception oop
  //    x9: exception handler
  //    x13: throwing pc
  // So in this case we simply jam x13 into the useless return address and
  // the stack looks just like we want.
  //
  // At this point we need to de-opt.  We save the argument return
  // registers.  We call the first C routine, fetch_unroll_info().  This
  // routine captures the return values and returns a structure which
  // describes the current frame size and the sizes of all replacement frames.
  // The current frame is compiled code and may contain many inlined
  // functions, each with their own JVM state.  We pop the current frame, then
  // push all the new frames.  Then we call the C routine unpack_frames() to
  // populate these frames.  Finally unpack_frames() returns us the new target
  // address.  Notice that callee-save registers are BLOWN here; they have
  // already been captured in the vframeArray at the time the return PC was
  // patched.
  address start = __ pc();
  Label cont;

  // Prolog for non exception case!

  // Save everything in sight.
  map = reg_saver.save_live_registers(masm, 0, &frame_size_in_words);

  // Normal deoptimization.  Save exec mode for unpack_frames.
  __ mv(xcpool, Deoptimization::Unpack_deopt); // callee-saved
  __ j(cont);

  int reexecute_offset = __ pc() - start;
#if INCLUDE_JVMCI && !defined(COMPILER1)
  if (EnableJVMCI && UseJVMCICompiler) {
    // JVMCI does not use this kind of deoptimization
    __ should_not_reach_here();
  }
#endif

  // Reexecute case
  // return address is the pc describes what bci to do re-execute at

  // No need to update map as each call to save_live_registers will produce identical oopmap
  (void) reg_saver.save_live_registers(masm, 0, &frame_size_in_words);

  __ mv(xcpool, Deoptimization::Unpack_reexecute); // callee-saved
  __ j(cont);

#if INCLUDE_JVMCI
  Label after_fetch_unroll_info_call;
  int implicit_exception_uncommon_trap_offset = 0;
  int uncommon_trap_offset = 0;

  if (EnableJVMCI) {
    implicit_exception_uncommon_trap_offset = __ pc() - start;

    __ ld(ra, Address(xthread, in_bytes(JavaThread::jvmci_implicit_exception_pc_offset())));
    __ sd(zr, Address(xthread, in_bytes(JavaThread::jvmci_implicit_exception_pc_offset())));

    uncommon_trap_offset = __ pc() - start;

    // Save everything in sight.
    reg_saver.save_live_registers(masm, 0, &frame_size_in_words);
    // fetch_unroll_info needs to call last_java_frame()
    Label retaddr;
    __ set_last_Java_frame(sp, noreg, retaddr, t0);

    __ lw(c_rarg1, Address(xthread, in_bytes(JavaThread::pending_deoptimization_offset())));
    __ mv(t0, -1);
    __ sw(t0, Address(xthread, in_bytes(JavaThread::pending_deoptimization_offset())));

    __ mv(xcpool, Deoptimization::Unpack_reexecute);
    __ mv(c_rarg0, xthread);
    __ orrw(c_rarg2, zr, xcpool); // exec mode
    RuntimeAddress target(CAST_FROM_FN_PTR(address, Deoptimization::uncommon_trap));
    __ relocate(target.rspec(), [&] {
      int32_t offset;
      __ la_patchable(t0, target, offset);
      __ jalr(x1, t0, offset);
    });
    __ bind(retaddr);
    oop_maps->add_gc_map( __ pc()-start, map->deep_copy());

    __ reset_last_Java_frame(false);

    __ j(after_fetch_unroll_info_call);
  } // EnableJVMCI
#endif // INCLUDE_JVMCI

  int exception_offset = __ pc() - start;

  // Prolog for exception case

  // all registers are dead at this entry point, except for x10, and
  // x13 which contain the exception oop and exception pc
  // respectively.  Set them in TLS and fall thru to the
  // unpack_with_exception_in_tls entry point.

  __ sd(x13, Address(xthread, JavaThread::exception_pc_offset()));
  __ sd(x10, Address(xthread, JavaThread::exception_oop_offset()));

  int exception_in_tls_offset = __ pc() - start;

  // new implementation because exception oop is now passed in JavaThread

  // Prolog for exception case
  // All registers must be preserved because they might be used by LinearScan
  // Exceptiop oop and throwing PC are passed in JavaThread
  // tos: stack at point of call to method that threw the exception (i.e. only
  // args are on the stack, no return address)

  // The return address pushed by save_live_registers will be patched
  // later with the throwing pc. The correct value is not available
  // now because loading it from memory would destroy registers.

  // NB: The SP at this point must be the SP of the method that is
  // being deoptimized.  Deoptimization assumes that the frame created
  // here by save_live_registers is immediately below the method's SP.
  // This is a somewhat fragile mechanism.

  // Save everything in sight.
  map = reg_saver.save_live_registers(masm, 0, &frame_size_in_words);

  // Now it is safe to overwrite any register

  // Deopt during an exception.  Save exec mode for unpack_frames.
  __ mv(xcpool, Deoptimization::Unpack_exception); // callee-saved

  // load throwing pc from JavaThread and patch it as the return address
  // of the current frame. Then clear the field in JavaThread

  __ ld(x13, Address(xthread, JavaThread::exception_pc_offset()));
  __ sd(x13, Address(fp, frame::return_addr_offset * wordSize));
  __ sd(zr, Address(xthread, JavaThread::exception_pc_offset()));

#ifdef ASSERT
  // verify that there is really an exception oop in JavaThread
  __ ld(x10, Address(xthread, JavaThread::exception_oop_offset()));
  __ verify_oop(x10);

  // verify that there is no pending exception
  Label no_pending_exception;
  __ ld(t0, Address(xthread, Thread::pending_exception_offset()));
  __ beqz(t0, no_pending_exception);
  __ stop("must not have pending exception here");
  __ bind(no_pending_exception);
#endif

  __ bind(cont);

  // Call C code.  Need thread and this frame, but NOT official VM entry
  // crud.  We cannot block on this call, no GC can happen.
  //
  // UnrollBlock* fetch_unroll_info(JavaThread* thread)

  // fetch_unroll_info needs to call last_java_frame().

  Label retaddr;
  __ set_last_Java_frame(sp, noreg, retaddr, t0);
#ifdef ASSERT
  {
    Label L;
    __ ld(t0, Address(xthread,
                              JavaThread::last_Java_fp_offset()));
    __ beqz(t0, L);
    __ stop("SharedRuntime::generate_deopt_blob: last_Java_fp not cleared");
    __ bind(L);
  }
#endif // ASSERT
  __ mv(c_rarg0, xthread);
  __ mv(c_rarg1, xcpool);
  RuntimeAddress target(CAST_FROM_FN_PTR(address, Deoptimization::fetch_unroll_info));
  __ relocate(target.rspec(), [&] {
    int32_t offset;
    __ la_patchable(t0, target, offset);
    __ jalr(x1, t0, offset);
  });
  __ bind(retaddr);

  // Need to have an oopmap that tells fetch_unroll_info where to
  // find any register it might need.
  oop_maps->add_gc_map(__ pc() - start, map);

  __ reset_last_Java_frame(false);

#if INCLUDE_JVMCI
  if (EnableJVMCI) {
    __ bind(after_fetch_unroll_info_call);
  }
#endif

  // Load UnrollBlock* into x15
  __ mv(x15, x10);

  __ lwu(xcpool, Address(x15, Deoptimization::UnrollBlock::unpack_kind_offset_in_bytes()));
  Label noException;
  __ mv(t0, Deoptimization::Unpack_exception);
  __ bne(xcpool, t0, noException); // Was exception pending?
  __ ld(x10, Address(xthread, JavaThread::exception_oop_offset()));
  __ ld(x13, Address(xthread, JavaThread::exception_pc_offset()));
  __ sd(zr, Address(xthread, JavaThread::exception_oop_offset()));
  __ sd(zr, Address(xthread, JavaThread::exception_pc_offset()));

  __ verify_oop(x10);

  // Overwrite the result registers with the exception results.
  __ sd(x10, Address(sp, reg_saver.reg_offset_in_bytes(x10)));

  __ bind(noException);

  // Only register save data is on the stack.
  // Now restore the result registers.  Everything else is either dead
  // or captured in the vframeArray.

  // Restore fp result register
  __ fld(f10, Address(sp, reg_saver.freg_offset_in_bytes(f10)));
  // Restore integer result register
  __ ld(x10, Address(sp, reg_saver.reg_offset_in_bytes(x10)));

  // Pop all of the register save area off the stack
  __ add(sp, sp, frame_size_in_words * wordSize);

  // All of the register save area has been popped of the stack. Only the
  // return address remains.

  // Pop all the frames we must move/replace.
  //
  // Frame picture (youngest to oldest)
  // 1: self-frame (no frame link)
  // 2: deopting frame  (no frame link)
  // 3: caller of deopting frame (could be compiled/interpreted).
  //
  // Note: by leaving the return address of self-frame on the stack
  // and using the size of frame 2 to adjust the stack
  // when we are done the return to frame 3 will still be on the stack.

  // Pop deoptimized frame
  __ lwu(x12, Address(x15, Deoptimization::UnrollBlock::size_of_deoptimized_frame_offset_in_bytes()));
  __ sub(x12, x12, 2 * wordSize);
  __ add(sp, sp, x12);
  __ ld(fp, Address(sp, 0));
  __ ld(ra, Address(sp, wordSize));
  __ addi(sp, sp, 2 * wordSize);
  // RA should now be the return address to the caller (3)

#ifdef ASSERT
  // Compilers generate code that bang the stack by as much as the
  // interpreter would need. So this stack banging should never
  // trigger a fault. Verify that it does not on non product builds.
  __ lwu(x9, Address(x15, Deoptimization::UnrollBlock::total_frame_sizes_offset_in_bytes()));
  __ bang_stack_size(x9, x12);
#endif
  // Load address of array of frame pcs into x12
  __ ld(x12, Address(x15, Deoptimization::UnrollBlock::frame_pcs_offset_in_bytes()));

  // Load address of array of frame sizes into x14
  __ ld(x14, Address(x15, Deoptimization::UnrollBlock::frame_sizes_offset_in_bytes()));

  // Load counter into x13
  __ lwu(x13, Address(x15, Deoptimization::UnrollBlock::number_of_frames_offset_in_bytes()));

  // Now adjust the caller's stack to make up for the extra locals
  // but record the original sp so that we can save it in the skeletal interpreter
  // frame and the stack walking of interpreter_sender will get the unextended sp
  // value and not the "real" sp value.

  const Register sender_sp = x16;

  __ mv(sender_sp, sp);
  __ lwu(x9, Address(x15,
                     Deoptimization::UnrollBlock::
                     caller_adjustment_offset_in_bytes()));
  __ sub(sp, sp, x9);

  // Push interpreter frames in a loop
  __ mv(t0, 0xDEADDEAD);               // Make a recognizable pattern
  __ mv(t1, t0);
  Label loop;
  __ bind(loop);
  __ ld(x9, Address(x14, 0));          // Load frame size
  __ addi(x14, x14, wordSize);
  __ sub(x9, x9, 2 * wordSize);        // We'll push pc and fp by hand
  __ ld(ra, Address(x12, 0));          // Load pc
  __ addi(x12, x12, wordSize);
  __ enter();                          // Save old & set new fp
  __ sub(sp, sp, x9);                  // Prolog
  // This value is corrected by layout_activation_impl
  __ sd(zr, Address(fp, frame::interpreter_frame_last_sp_offset * wordSize));
  __ sd(sender_sp, Address(fp, frame::interpreter_frame_sender_sp_offset * wordSize)); // Make it walkable
  __ mv(sender_sp, sp);                // Pass sender_sp to next frame
  __ addi(x13, x13, -1);               // Decrement counter
  __ bnez(x13, loop);

    // Re-push self-frame
  __ ld(ra, Address(x12));
  __ enter();

  // Allocate a full sized register save area.  We subtract 2 because
  // enter() just pushed 2 words
  __ sub(sp, sp, (frame_size_in_words - 2) * wordSize);

  // Restore frame locals after moving the frame
  __ fsd(f10, Address(sp, reg_saver.freg_offset_in_bytes(f10)));
  __ sd(x10, Address(sp, reg_saver.reg_offset_in_bytes(x10)));

  // Call C code.  Need thread but NOT official VM entry
  // crud.  We cannot block on this call, no GC can happen.  Call should
  // restore return values to their stack-slots with the new SP.
  //
  // void Deoptimization::unpack_frames(JavaThread* thread, int exec_mode)

  // Use fp because the frames look interpreted now
  // Don't need the precise return PC here, just precise enough to point into this code blob.
  address the_pc = __ pc();
  __ set_last_Java_frame(sp, fp, the_pc, t0);

  __ mv(c_rarg0, xthread);
  __ mv(c_rarg1, xcpool); // second arg: exec_mode
  target = RuntimeAddress(CAST_FROM_FN_PTR(address, Deoptimization::unpack_frames));
  __ relocate(target.rspec(), [&] {
    int32_t offset;
    __ la_patchable(t0, target, offset);
    __ jalr(x1, t0, offset);
  });

  // Set an oopmap for the call site
  // Use the same PC we used for the last java frame
  oop_maps->add_gc_map(the_pc - start,
                       new OopMap(frame_size_in_words, 0));

  // Clear fp AND pc
  __ reset_last_Java_frame(true);

  // Collect return values
  __ fld(f10, Address(sp, reg_saver.freg_offset_in_bytes(f10)));
  __ ld(x10, Address(sp, reg_saver.reg_offset_in_bytes(x10)));

  // Pop self-frame.
  __ leave();                           // Epilog

  // Jump to interpreter
  __ ret();

  // Make sure all code is generated
  masm->flush();

  _deopt_blob = DeoptimizationBlob::create(&buffer, oop_maps, 0, exception_offset, reexecute_offset, frame_size_in_words);
  assert(_deopt_blob != NULL, "create deoptimization blob fail!");
  _deopt_blob->set_unpack_with_exception_in_tls_offset(exception_in_tls_offset);
#if INCLUDE_JVMCI
  if (EnableJVMCI) {
    _deopt_blob->set_uncommon_trap_offset(uncommon_trap_offset);
    _deopt_blob->set_implicit_exception_uncommon_trap_offset(implicit_exception_uncommon_trap_offset);
  }
#endif
}

// Number of stack slots between incoming argument block and the start of
// a new frame. The PROLOG must add this many slots to the stack. The
// EPILOG must remove this many slots.
// RISCV needs two words for RA (return address) and FP (frame pointer).
uint SharedRuntime::in_preserve_stack_slots() {
  return 2 * VMRegImpl::slots_per_word;
}

uint SharedRuntime::out_preserve_stack_slots() {
  return 0;
}

#ifdef COMPILER2
//------------------------------generate_uncommon_trap_blob--------------------
void SharedRuntime::generate_uncommon_trap_blob() {
  // Allocate space for the code
  ResourceMark rm;
  // Setup code generation tools
  CodeBuffer buffer("uncommon_trap_blob", 2048, 1024);
  MacroAssembler* masm = new MacroAssembler(&buffer);
  assert_cond(masm != NULL);

  assert(SimpleRuntimeFrame::framesize % 4 == 0, "sp not 16-byte aligned");

  address start = __ pc();

  // Push self-frame.  We get here with a return address in RA
  // and sp should be 16 byte aligned
  // push fp and retaddr by hand
  __ addi(sp, sp, -2 * wordSize);
  __ sd(ra, Address(sp, wordSize));
  __ sd(fp, Address(sp, 0));
  // we don't expect an arg reg save area
#ifndef PRODUCT
  assert(frame::arg_reg_save_area_bytes == 0, "not expecting frame reg save area");
#endif
  // compiler left unloaded_class_index in j_rarg0 move to where the
  // runtime expects it.
  __ addiw(c_rarg1, j_rarg0, 0);

  // we need to set the past SP to the stack pointer of the stub frame
  // and the pc to the address where this runtime call will return
  // although actually any pc in this code blob will do).
  Label retaddr;
  __ set_last_Java_frame(sp, noreg, retaddr, t0);

  // Call C code.  Need thread but NOT official VM entry
  // crud.  We cannot block on this call, no GC can happen.  Call should
  // capture callee-saved registers as well as return values.
  //
  // UnrollBlock* uncommon_trap(JavaThread* thread, jint unloaded_class_index, jint exec_mode)
  //
  // n.b. 3 gp args, 0 fp args, integral return type

  __ mv(c_rarg0, xthread);
  __ mv(c_rarg2, Deoptimization::Unpack_uncommon_trap);
  RuntimeAddress target(CAST_FROM_FN_PTR(address, Deoptimization::uncommon_trap));
  __ relocate(target.rspec(), [&] {
    int32_t offset;
    __ la_patchable(t0, target, offset);
    __ jalr(x1, t0, offset);
  });
  __ bind(retaddr);

  // Set an oopmap for the call site
  OopMapSet* oop_maps = new OopMapSet();
  OopMap* map = new OopMap(SimpleRuntimeFrame::framesize, 0);
  assert_cond(oop_maps != NULL && map != NULL);

  // location of fp is known implicitly by the frame sender code

  oop_maps->add_gc_map(__ pc() - start, map);

  __ reset_last_Java_frame(false);

  // move UnrollBlock* into x14
  __ mv(x14, x10);

#ifdef ASSERT
  { Label L;
    __ lwu(t0, Address(x14, Deoptimization::UnrollBlock::unpack_kind_offset_in_bytes()));
    __ mv(t1, Deoptimization::Unpack_uncommon_trap);
    __ beq(t0, t1, L);
    __ stop("SharedRuntime::generate_uncommon_trap_blob: expected Unpack_uncommon_trap");
    __ bind(L);
  }
#endif

  // Pop all the frames we must move/replace.
  //
  // Frame picture (youngest to oldest)
  // 1: self-frame (no frame link)
  // 2: deopting frame  (no frame link)
  // 3: caller of deopting frame (could be compiled/interpreted).

  __ add(sp, sp, (SimpleRuntimeFrame::framesize) << LogBytesPerInt); // Epilog!

  // Pop deoptimized frame (int)
  __ lwu(x12, Address(x14,
                      Deoptimization::UnrollBlock::
                      size_of_deoptimized_frame_offset_in_bytes()));
  __ sub(x12, x12, 2 * wordSize);
  __ add(sp, sp, x12);
  __ ld(fp, Address(sp, 0));
  __ ld(ra, Address(sp, wordSize));
  __ addi(sp, sp, 2 * wordSize);
  // RA should now be the return address to the caller (3) frame

#ifdef ASSERT
  // Compilers generate code that bang the stack by as much as the
  // interpreter would need. So this stack banging should never
  // trigger a fault. Verify that it does not on non product builds.
  __ lwu(x11, Address(x14,
                      Deoptimization::UnrollBlock::
                      total_frame_sizes_offset_in_bytes()));
  __ bang_stack_size(x11, x12);
#endif

  // Load address of array of frame pcs into x12 (address*)
  __ ld(x12, Address(x14,
                     Deoptimization::UnrollBlock::frame_pcs_offset_in_bytes()));

  // Load address of array of frame sizes into x15 (intptr_t*)
  __ ld(x15, Address(x14,
                     Deoptimization::UnrollBlock::
                     frame_sizes_offset_in_bytes()));

  // Counter
  __ lwu(x13, Address(x14,
                      Deoptimization::UnrollBlock::
                      number_of_frames_offset_in_bytes())); // (int)

  // Now adjust the caller's stack to make up for the extra locals but
  // record the original sp so that we can save it in the skeletal
  // interpreter frame and the stack walking of interpreter_sender
  // will get the unextended sp value and not the "real" sp value.

  const Register sender_sp = t1; // temporary register

  __ lwu(x11, Address(x14,
                      Deoptimization::UnrollBlock::
                      caller_adjustment_offset_in_bytes())); // (int)
  __ mv(sender_sp, sp);
  __ sub(sp, sp, x11);

  // Push interpreter frames in a loop
  Label loop;
  __ bind(loop);
  __ ld(x11, Address(x15, 0));       // Load frame size
  __ sub(x11, x11, 2 * wordSize);    // We'll push pc and fp by hand
  __ ld(ra, Address(x12, 0));        // Save return address
  __ enter();                        // and old fp & set new fp
  __ sub(sp, sp, x11);               // Prolog
  __ sd(sender_sp, Address(fp, frame::interpreter_frame_sender_sp_offset * wordSize)); // Make it walkable
  // This value is corrected by layout_activation_impl
  __ sd(zr, Address(fp, frame::interpreter_frame_last_sp_offset * wordSize));
  __ mv(sender_sp, sp);              // Pass sender_sp to next frame
  __ add(x15, x15, wordSize);        // Bump array pointer (sizes)
  __ add(x12, x12, wordSize);        // Bump array pointer (pcs)
  __ subw(x13, x13, 1);              // Decrement counter
  __ bgtz(x13, loop);
  __ ld(ra, Address(x12, 0));        // save final return address
  // Re-push self-frame
  __ enter();                        // & old fp & set new fp

  // Use fp because the frames look interpreted now
  // Save "the_pc" since it cannot easily be retrieved using the last_java_SP after we aligned SP.
  // Don't need the precise return PC here, just precise enough to point into this code blob.
  address the_pc = __ pc();
  __ set_last_Java_frame(sp, fp, the_pc, t0);

  // Call C code.  Need thread but NOT official VM entry
  // crud.  We cannot block on this call, no GC can happen.  Call should
  // restore return values to their stack-slots with the new SP.
  //
  // BasicType unpack_frames(JavaThread* thread, int exec_mode)
  //

  // n.b. 2 gp args, 0 fp args, integral return type

  // sp should already be aligned
  __ mv(c_rarg0, xthread);
  __ mv(c_rarg1, Deoptimization::Unpack_uncommon_trap);
  target = RuntimeAddress(CAST_FROM_FN_PTR(address, Deoptimization::unpack_frames));
  __ relocate(target.rspec(), [&] {
    int32_t offset;
    __ la_patchable(t0, target, offset);
    __ jalr(x1, t0, offset);
  });

  // Set an oopmap for the call site
  // Use the same PC we used for the last java frame
  oop_maps->add_gc_map(the_pc - start, new OopMap(SimpleRuntimeFrame::framesize, 0));

  // Clear fp AND pc
  __ reset_last_Java_frame(true);

  // Pop self-frame.
  __ leave();                 // Epilog

  // Jump to interpreter
  __ ret();

  // Make sure all code is generated
  masm->flush();

  _uncommon_trap_blob =  UncommonTrapBlob::create(&buffer, oop_maps,
                                                  SimpleRuntimeFrame::framesize >> 1);
}
#endif // COMPILER2

//------------------------------generate_handler_blob------
//
// Generate a special Compile2Runtime blob that saves all registers,
// and setup oopmap.
//
SafepointBlob* SharedRuntime::generate_handler_blob(address call_ptr, int poll_type) {
  ResourceMark rm;
  OopMapSet *oop_maps = new OopMapSet();
  assert_cond(oop_maps != NULL);
  OopMap* map = NULL;

  // Allocate space for the code.  Setup code generation tools.
  CodeBuffer buffer("handler_blob", 2048, 1024);
  MacroAssembler* masm = new MacroAssembler(&buffer);
  assert_cond(masm != NULL);

  address start   = __ pc();
  address call_pc = NULL;
  int frame_size_in_words = -1;
  bool cause_return = (poll_type == POLL_AT_RETURN);
  RegisterSaver reg_saver(poll_type == POLL_AT_VECTOR_LOOP /* save_vectors */);

  // Save Integer and Float registers.
  map = reg_saver.save_live_registers(masm, 0, &frame_size_in_words);

  // The following is basically a call_VM.  However, we need the precise
  // address of the call in order to generate an oopmap. Hence, we do all the
  // work ourselves.

  Label retaddr;
  __ set_last_Java_frame(sp, noreg, retaddr, t0);

  // The return address must always be correct so that frame constructor never
  // sees an invalid pc.

  if (!cause_return) {
    // overwrite the return address pushed by save_live_registers
    // Additionally, x18 is a callee-saved register so we can look at
    // it later to determine if someone changed the return address for
    // us!
    __ ld(x18, Address(xthread, JavaThread::saved_exception_pc_offset()));
    __ sd(x18, Address(fp, frame::return_addr_offset * wordSize));
  }

  // Do the call
  __ mv(c_rarg0, xthread);
  RuntimeAddress target(call_ptr);
  __ relocate(target.rspec(), [&] {
    int32_t offset;
    __ la_patchable(t0, target, offset);
    __ jalr(x1, t0, offset);
  });
  __ bind(retaddr);

  // Set an oopmap for the call site.  This oopmap will map all
  // oop-registers and debug-info registers as callee-saved.  This
  // will allow deoptimization at this safepoint to find all possible
  // debug-info recordings, as well as let GC find all oops.

  oop_maps->add_gc_map( __ pc() - start, map);

  Label noException;

  __ reset_last_Java_frame(false);

  __ membar(MacroAssembler::LoadLoad | MacroAssembler::LoadStore);

  __ ld(t0, Address(xthread, Thread::pending_exception_offset()));
  __ beqz(t0, noException);

  // Exception pending

  reg_saver.restore_live_registers(masm);

  __ far_jump(RuntimeAddress(StubRoutines::forward_exception_entry()));

  // No exception case
  __ bind(noException);

  Label no_adjust, bail;
  if (!cause_return) {
    // If our stashed return pc was modified by the runtime we avoid touching it
    __ ld(t0, Address(fp, frame::return_addr_offset * wordSize));
    __ bne(x18, t0, no_adjust);

#ifdef ASSERT
    // Verify the correct encoding of the poll we're about to skip.
    // See NativeInstruction::is_lwu_to_zr()
    __ lwu(t0, Address(x18));
    __ andi(t1, t0, 0b0000011);
    __ mv(t2, 0b0000011);
    __ bne(t1, t2, bail); // 0-6:0b0000011
    __ srli(t1, t0, 7);
    __ andi(t1, t1, 0b00000);
    __ bnez(t1, bail);    // 7-11:0b00000
    __ srli(t1, t0, 12);
    __ andi(t1, t1, 0b110);
    __ mv(t2, 0b110);
    __ bne(t1, t2, bail); // 12-14:0b110
#endif
    // Adjust return pc forward to step over the safepoint poll instruction
    __ add(x18, x18, NativeInstruction::instruction_size);
    __ sd(x18, Address(fp, frame::return_addr_offset * wordSize));
  }

  __ bind(no_adjust);
  // Normal exit, restore registers and exit.

  reg_saver.restore_live_registers(masm);
  __ ret();

#ifdef ASSERT
  __ bind(bail);
  __ stop("Attempting to adjust pc to skip safepoint poll but the return point is not what we expected");
#endif

  // Make sure all code is generated
  masm->flush();

  // Fill-out other meta info
  return SafepointBlob::create(&buffer, oop_maps, frame_size_in_words);
}

//
// generate_resolve_blob - call resolution (static/virtual/opt-virtual/ic-miss
//
// Generate a stub that calls into vm to find out the proper destination
// of a java call. All the argument registers are live at this point
// but since this is generic code we don't know what they are and the caller
// must do any gc of the args.
//
RuntimeStub* SharedRuntime::generate_resolve_blob(address destination, const char* name) {
  assert(StubRoutines::forward_exception_entry() != NULL, "must be generated before");

  // allocate space for the code
  ResourceMark rm;

  CodeBuffer buffer(name, 1000, 512);
  MacroAssembler* masm = new MacroAssembler(&buffer);
  assert_cond(masm != NULL);

  int frame_size_in_words = -1;
  RegisterSaver reg_saver(false /* save_vectors */);

  OopMapSet *oop_maps = new OopMapSet();
  assert_cond(oop_maps != NULL);
  OopMap* map = NULL;

  int start = __ offset();

  map = reg_saver.save_live_registers(masm, 0, &frame_size_in_words);

  int frame_complete = __ offset();

  {
    Label retaddr;
    __ set_last_Java_frame(sp, noreg, retaddr, t0);

    __ mv(c_rarg0, xthread);
    RuntimeAddress target(destination);
    __ relocate(target.rspec(), [&] {
      int32_t offset;
      __ la_patchable(t0, target, offset);
      __ jalr(x1, t0, offset);
    });
    __ bind(retaddr);
  }

  // Set an oopmap for the call site.
  // We need this not only for callee-saved registers, but also for volatile
  // registers that the compiler might be keeping live across a safepoint.

  oop_maps->add_gc_map( __ offset() - start, map);

  // x10 contains the address we are going to jump to assuming no exception got installed

  // clear last_Java_sp
  __ reset_last_Java_frame(false);
  // check for pending exceptions
  Label pending;
  __ ld(t0, Address(xthread, Thread::pending_exception_offset()));
  __ bnez(t0, pending);

  // get the returned Method*
  __ get_vm_result_2(xmethod, xthread);
  __ sd(xmethod, Address(sp, reg_saver.reg_offset_in_bytes(xmethod)));

  // x10 is where we want to jump, overwrite t0 which is saved and temporary
  __ sd(x10, Address(sp, reg_saver.reg_offset_in_bytes(t0)));
  reg_saver.restore_live_registers(masm);

  // We are back to the original state on entry and ready to go.

  __ jr(t0);

  // Pending exception after the safepoint

  __ bind(pending);

  reg_saver.restore_live_registers(masm);

  // exception pending => remove activation and forward to exception handler

  __ sd(zr, Address(xthread, JavaThread::vm_result_offset()));

  __ ld(x10, Address(xthread, Thread::pending_exception_offset()));
  __ far_jump(RuntimeAddress(StubRoutines::forward_exception_entry()));

  // -------------
  // make sure all code is generated
  masm->flush();

  // return the  blob
  return RuntimeStub::new_runtime_stub(name, &buffer, frame_complete, frame_size_in_words, oop_maps, true);
}

#ifdef COMPILER2
//------------------------------generate_exception_blob---------------------------
// creates exception blob at the end
// Using exception blob, this code is jumped from a compiled method.
// (see emit_exception_handler in riscv.ad file)
//
// Given an exception pc at a call we call into the runtime for the
// handler in this method. This handler might merely restore state
// (i.e. callee save registers) unwind the frame and jump to the
// exception handler for the nmethod if there is no Java level handler
// for the nmethod.
//
// This code is entered with a jmp.
//
// Arguments:
//   x10: exception oop
//   x13: exception pc
//
// Results:
//   x10: exception oop
//   x13: exception pc in caller
//   destination: exception handler of caller
//
// Note: the exception pc MUST be at a call (precise debug information)
//       Registers x10, x13, x12, x14, x15, t0 are not callee saved.
//

void OptoRuntime::generate_exception_blob() {
  assert(!OptoRuntime::is_callee_saved_register(R13_num), "");
  assert(!OptoRuntime::is_callee_saved_register(R10_num), "");
  assert(!OptoRuntime::is_callee_saved_register(R12_num), "");

  assert(SimpleRuntimeFrame::framesize % 4 == 0, "sp not 16-byte aligned");

  // Allocate space for the code
  ResourceMark rm;
  // Setup code generation tools
  CodeBuffer buffer("exception_blob", 2048, 1024);
  MacroAssembler* masm = new MacroAssembler(&buffer);
  assert_cond(masm != NULL);

  // TODO check various assumptions made here
  //
  // make sure we do so before running this

  address start = __ pc();

  // push fp and retaddr by hand
  // Exception pc is 'return address' for stack walker
  __ addi(sp, sp, -2 * wordSize);
  __ sd(ra, Address(sp, wordSize));
  __ sd(fp, Address(sp));
  // there are no callee save registers and we don't expect an
  // arg reg save area
#ifndef PRODUCT
  assert(frame::arg_reg_save_area_bytes == 0, "not expecting frame reg save area");
#endif
  // Store exception in Thread object. We cannot pass any arguments to the
  // handle_exception call, since we do not want to make any assumption
  // about the size of the frame where the exception happened in.
  __ sd(x10, Address(xthread, JavaThread::exception_oop_offset()));
  __ sd(x13, Address(xthread, JavaThread::exception_pc_offset()));

  // This call does all the hard work.  It checks if an exception handler
  // exists in the method.
  // If so, it returns the handler address.
  // If not, it prepares for stack-unwinding, restoring the callee-save
  // registers of the frame being removed.
  //
  // address OptoRuntime::handle_exception_C(JavaThread* thread)
  //
  // n.b. 1 gp arg, 0 fp args, integral return type

  // the stack should always be aligned
  address the_pc = __ pc();
  __ set_last_Java_frame(sp, noreg, the_pc, t0);
  __ mv(c_rarg0, xthread);
  RuntimeAddress target(CAST_FROM_FN_PTR(address, OptoRuntime::handle_exception_C));
  __ relocate(target.rspec(), [&] {
    int32_t offset;
    __ la_patchable(t0, target, offset);
    __ jalr(x1, t0, offset);
  });


  // handle_exception_C is a special VM call which does not require an explicit
  // instruction sync afterwards.

  // Set an oopmap for the call site.  This oopmap will only be used if we
  // are unwinding the stack.  Hence, all locations will be dead.
  // Callee-saved registers will be the same as the frame above (i.e.,
  // handle_exception_stub), since they were restored when we got the
  // exception.

  OopMapSet* oop_maps = new OopMapSet();
  assert_cond(oop_maps != NULL);

  oop_maps->add_gc_map(the_pc - start, new OopMap(SimpleRuntimeFrame::framesize, 0));

  __ reset_last_Java_frame(false);

  // Restore callee-saved registers

  // fp is an implicitly saved callee saved register (i.e. the calling
  // convention will save restore it in prolog/epilog) Other than that
  // there are no callee save registers now that adapter frames are gone.
  // and we dont' expect an arg reg save area
  __ ld(fp, Address(sp));
  __ ld(x13, Address(sp, wordSize));
  __ addi(sp, sp , 2 * wordSize);

  // x10: exception handler

  // We have a handler in x10 (could be deopt blob).
  __ mv(t0, x10);

  // Get the exception oop
  __ ld(x10, Address(xthread, JavaThread::exception_oop_offset()));
  // Get the exception pc in case we are deoptimized
  __ ld(x14, Address(xthread, JavaThread::exception_pc_offset()));
#ifdef ASSERT
  __ sd(zr, Address(xthread, JavaThread::exception_handler_pc_offset()));
  __ sd(zr, Address(xthread, JavaThread::exception_pc_offset()));
#endif
  // Clear the exception oop so GC no longer processes it as a root.
  __ sd(zr, Address(xthread, JavaThread::exception_oop_offset()));

  // x10: exception oop
  // t0:  exception handler
  // x14: exception pc
  // Jump to handler

  __ jr(t0);

  // Make sure all code is generated
  masm->flush();

  // Set exception blob
  _exception_blob =  ExceptionBlob::create(&buffer, oop_maps, SimpleRuntimeFrame::framesize >> 1);
}
#endif // COMPILER2<|MERGE_RESOLUTION|>--- conflicted
+++ resolved
@@ -1672,7 +1672,6 @@
     __ ld(obj_reg, Address(oop_handle_reg, 0));
 
     if (!UseHeavyMonitors) {
-<<<<<<< HEAD
       if (UseFastLocking) {
         __ ld(swap_reg, Address(obj_reg, oopDesc::mark_offset_in_bytes()));
         __ fast_lock(obj_reg, swap_reg, tmp, t0, slow_path_lock);
@@ -1697,39 +1696,12 @@
         // NOTE: the oopMark is in swap_reg % 10 as the result of cmpxchg
 
         __ sub(swap_reg, swap_reg, sp);
-        __ andi(swap_reg, swap_reg, 3 - os::vm_page_size());
+        __ andi(swap_reg, swap_reg, 3 - (int)os::vm_page_size());
 
         // Save the test result, for recursive case, the result is zero
         __ sd(swap_reg, Address(lock_reg, mark_word_offset));
         __ bnez(swap_reg, slow_path_lock);
       }
-=======
-      // Load (object->mark() | 1) into swap_reg % x10
-      __ ld(t0, Address(obj_reg, oopDesc::mark_offset_in_bytes()));
-      __ ori(swap_reg, t0, 1);
-
-      // Save (object->mark() | 1) into BasicLock's displaced header
-      __ sd(swap_reg, Address(lock_reg, mark_word_offset));
-
-      // src -> dest if dest == x10 else x10 <- dest
-      __ cmpxchg_obj_header(x10, lock_reg, obj_reg, t0, count, /*fallthrough*/NULL);
-
-      // Test if the oopMark is an obvious stack pointer, i.e.,
-      //  1) (mark & 3) == 0, and
-      //  2) sp <= mark < mark + os::pagesize()
-      // These 3 tests can be done by evaluating the following
-      // expression: ((mark - sp) & (3 - os::vm_page_size())),
-      // assuming both stack pointer and pagesize have their
-      // least significant 2 bits clear.
-      // NOTE: the oopMark is in swap_reg % 10 as the result of cmpxchg
-
-      __ sub(swap_reg, swap_reg, sp);
-      __ andi(swap_reg, swap_reg, 3 - (int)os::vm_page_size());
-
-      // Save the test result, for recursive case, the result is zero
-      __ sd(swap_reg, Address(lock_reg, mark_word_offset));
-      __ bnez(swap_reg, slow_path_lock);
->>>>>>> 8c2c8b3f
     } else {
       __ j(slow_path_lock);
     }
