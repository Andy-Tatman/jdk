--- conflicted
+++ resolved
@@ -58,13 +58,8 @@
     private static SymbolLookup makeSystemLookup() {
         try {
             return switch (CABI.current()) {
-<<<<<<< HEAD
                 case SYS_V, LINUX_AARCH_64, MAC_OS_AARCH_64, LINUX_PPC_64, LINUX_RISCV_64 -> libLookup(libs -> libs.load(jdkLibraryPath("syslookup")));
-                case WIN_64 -> makeWindowsLookup(); // out of line to workaround javac crash
-=======
-                case SYS_V, LINUX_AARCH_64, MAC_OS_AARCH_64, LINUX_RISCV_64 -> libLookup(libs -> libs.load(jdkLibraryPath("syslookup")));
                 case WIN_64, WIN_AARCH_64 -> makeWindowsLookup(); // out of line to workaround javac crash
->>>>>>> c961a918
             };
         } catch (Throwable ex) {
             // This can happen in the event of a library loading failure - e.g. if one of the libraries the
@@ -124,13 +119,8 @@
     private static Path jdkLibraryPath(String name) {
         Path javahome = Path.of(GetPropertyAction.privilegedGetProperty("java.home"));
         String lib = switch (CABI.current()) {
-<<<<<<< HEAD
             case SYS_V, LINUX_AARCH_64, MAC_OS_AARCH_64, LINUX_PPC_64, LINUX_RISCV_64 -> "lib";
-            case WIN_64 -> "bin";
-=======
-            case SYS_V, LINUX_AARCH_64, MAC_OS_AARCH_64, LINUX_RISCV_64 -> "lib";
             case WIN_64, WIN_AARCH_64 -> "bin";
->>>>>>> c961a918
         };
         String libname = System.mapLibraryName(name);
         return javahome.resolve(lib).resolve(libname);
